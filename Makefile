VERSION = 2
PATCHLEVEL = 6
SUBLEVEL = 28
<<<<<<< HEAD
EXTRAVERSION = -rc5
=======
EXTRAVERSION = -rc6
>>>>>>> 5f5db591
NAME = Killer Bat of Doom

# *DOCUMENTATION*
# To see a list of typical targets execute "make help"
# More info can be located in ./README
# Comments in this file are targeted only to the developer, do not
# expect to learn how to build the kernel reading this file.

# Do not:
# o  use make's built-in rules and variables
#    (this increases performance and avoids hard-to-debug behaviour);
# o  print "Entering directory ...";
MAKEFLAGS += -rR --no-print-directory

# We are using a recursive build, so we need to do a little thinking
# to get the ordering right.
#
# Most importantly: sub-Makefiles should only ever modify files in
# their own directory. If in some directory we have a dependency on
# a file in another dir (which doesn't happen often, but it's often
# unavoidable when linking the built-in.o targets which finally
# turn into vmlinux), we will call a sub make in that other dir, and
# after that we are sure that everything which is in that other dir
# is now up to date.
#
# The only cases where we need to modify files which have global
# effects are thus separated out and done before the recursive
# descending is started. They are now explicitly listed as the
# prepare rule.

# To put more focus on warnings, be less verbose as default
# Use 'make V=1' to see the full commands

ifdef V
  ifeq ("$(origin V)", "command line")
    KBUILD_VERBOSE = $(V)
  endif
endif
ifndef KBUILD_VERBOSE
  KBUILD_VERBOSE = 0
endif

# Call a source code checker (by default, "sparse") as part of the
# C compilation.
#
# Use 'make C=1' to enable checking of only re-compiled files.
# Use 'make C=2' to enable checking of *all* source files, regardless
# of whether they are re-compiled or not.
#
# See the file "Documentation/sparse.txt" for more details, including
# where to get the "sparse" utility.

ifdef C
  ifeq ("$(origin C)", "command line")
    KBUILD_CHECKSRC = $(C)
  endif
endif
ifndef KBUILD_CHECKSRC
  KBUILD_CHECKSRC = 0
endif

# Use make M=dir to specify directory of external module to build
# Old syntax make ... SUBDIRS=$PWD is still supported
# Setting the environment variable KBUILD_EXTMOD take precedence
ifdef SUBDIRS
  KBUILD_EXTMOD ?= $(SUBDIRS)
endif
ifdef M
  ifeq ("$(origin M)", "command line")
    KBUILD_EXTMOD := $(M)
  endif
endif


# kbuild supports saving output files in a separate directory.
# To locate output files in a separate directory two syntaxes are supported.
# In both cases the working directory must be the root of the kernel src.
# 1) O=
# Use "make O=dir/to/store/output/files/"
#
# 2) Set KBUILD_OUTPUT
# Set the environment variable KBUILD_OUTPUT to point to the directory
# where the output files shall be placed.
# export KBUILD_OUTPUT=dir/to/store/output/files/
# make
#
# The O= assignment takes precedence over the KBUILD_OUTPUT environment
# variable.


# KBUILD_SRC is set on invocation of make in OBJ directory
# KBUILD_SRC is not intended to be used by the regular user (for now)
ifeq ($(KBUILD_SRC),)

# OK, Make called in directory where kernel src resides
# Do we want to locate output files in a separate directory?
ifdef O
  ifeq ("$(origin O)", "command line")
    KBUILD_OUTPUT := $(O)
  endif
endif

# That's our default target when none is given on the command line
PHONY := _all
_all:

# Cancel implicit rules on top Makefile
$(CURDIR)/Makefile Makefile: ;

ifneq ($(KBUILD_OUTPUT),)
# Invoke a second make in the output directory, passing relevant variables
# check that the output directory actually exists
saved-output := $(KBUILD_OUTPUT)
KBUILD_OUTPUT := $(shell cd $(KBUILD_OUTPUT) && /bin/pwd)
$(if $(KBUILD_OUTPUT),, \
     $(error output directory "$(saved-output)" does not exist))

PHONY += $(MAKECMDGOALS) sub-make

$(filter-out _all sub-make $(CURDIR)/Makefile, $(MAKECMDGOALS)) _all: sub-make
	$(Q)@:

sub-make: FORCE
	$(if $(KBUILD_VERBOSE:1=),@)$(MAKE) -C $(KBUILD_OUTPUT) \
	KBUILD_SRC=$(CURDIR) \
	KBUILD_EXTMOD="$(KBUILD_EXTMOD)" -f $(CURDIR)/Makefile \
	$(filter-out _all sub-make,$(MAKECMDGOALS))

# Leave processing to above invocation of make
skip-makefile := 1
endif # ifneq ($(KBUILD_OUTPUT),)
endif # ifeq ($(KBUILD_SRC),)

# We process the rest of the Makefile if this is the final invocation of make
ifeq ($(skip-makefile),)

# If building an external module we do not care about the all: rule
# but instead _all depend on modules
PHONY += all
ifeq ($(KBUILD_EXTMOD),)
_all: all
else
_all: modules
endif

srctree		:= $(if $(KBUILD_SRC),$(KBUILD_SRC),$(CURDIR))
TOPDIR		:= $(srctree)
# FIXME - TOPDIR is obsolete, use srctree/objtree
objtree		:= $(CURDIR)
src		:= $(srctree)
obj		:= $(objtree)

VPATH		:= $(srctree)$(if $(KBUILD_EXTMOD),:$(KBUILD_EXTMOD))

export srctree objtree VPATH TOPDIR


# SUBARCH tells the usermode build what the underlying arch is.  That is set
# first, and if a usermode build is happening, the "ARCH=um" on the command
# line overrides the setting of ARCH below.  If a native build is happening,
# then ARCH is assigned, getting whatever value it gets normally, and 
# SUBARCH is subsequently ignored.

SUBARCH := $(shell uname -m | sed -e s/i.86/i386/ -e s/sun4u/sparc64/ \
				  -e s/arm.*/arm/ -e s/sa110/arm/ \
				  -e s/s390x/s390/ -e s/parisc64/parisc/ \
				  -e s/ppc.*/powerpc/ -e s/mips.*/mips/ \
				  -e s/sh.*/sh/ )

# Cross compiling and selecting different set of gcc/bin-utils
# ---------------------------------------------------------------------------
#
# When performing cross compilation for other architectures ARCH shall be set
# to the target architecture. (See arch/* for the possibilities).
# ARCH can be set during invocation of make:
# make ARCH=ia64
# Another way is to have ARCH set in the environment.
# The default ARCH is the host where make is executed.

# CROSS_COMPILE specify the prefix used for all executables used
# during compilation. Only gcc and related bin-utils executables
# are prefixed with $(CROSS_COMPILE).
# CROSS_COMPILE can be set on the command line
# make CROSS_COMPILE=ia64-linux-
# Alternatively CROSS_COMPILE can be set in the environment.
# Default value for CROSS_COMPILE is not to prefix executables
# Note: Some architectures assign CROSS_COMPILE in their arch/*/Makefile
export KBUILD_BUILDHOST := $(SUBARCH)
ARCH		?= $(SUBARCH)
CROSS_COMPILE	?=

# Architecture as present in compile.h
UTS_MACHINE 	:= $(ARCH)
SRCARCH 	:= $(ARCH)

# Additional ARCH settings for x86
ifeq ($(ARCH),i386)
        SRCARCH := x86
endif
ifeq ($(ARCH),x86_64)
        SRCARCH := x86
endif

# Where to locate arch specific headers
ifeq ($(ARCH),sparc64)
       hdr-arch  := sparc
else
       hdr-arch  := $(SRCARCH)
endif

KCONFIG_CONFIG	?= .config

# SHELL used by kbuild
CONFIG_SHELL := $(shell if [ -x "$$BASH" ]; then echo $$BASH; \
	  else if [ -x /bin/bash ]; then echo /bin/bash; \
	  else echo sh; fi ; fi)

HOSTCC       = gcc
HOSTCXX      = g++
HOSTCFLAGS   = -Wall -Wstrict-prototypes -O2 -fomit-frame-pointer
HOSTCXXFLAGS = -O2

# Decide whether to build built-in, modular, or both.
# Normally, just do built-in.

KBUILD_MODULES :=
KBUILD_BUILTIN := 1

#	If we have only "make modules", don't compile built-in objects.
#	When we're building modules with modversions, we need to consider
#	the built-in objects during the descend as well, in order to
#	make sure the checksums are up to date before we record them.

ifeq ($(MAKECMDGOALS),modules)
  KBUILD_BUILTIN := $(if $(CONFIG_MODVERSIONS),1)
endif

#	If we have "make <whatever> modules", compile modules
#	in addition to whatever we do anyway.
#	Just "make" or "make all" shall build modules as well

ifneq ($(filter all _all modules,$(MAKECMDGOALS)),)
  KBUILD_MODULES := 1
endif

ifeq ($(MAKECMDGOALS),)
  KBUILD_MODULES := 1
endif

export KBUILD_MODULES KBUILD_BUILTIN
export KBUILD_CHECKSRC KBUILD_SRC KBUILD_EXTMOD

# Beautify output
# ---------------------------------------------------------------------------
#
# Normally, we echo the whole command before executing it. By making
# that echo $($(quiet)$(cmd)), we now have the possibility to set
# $(quiet) to choose other forms of output instead, e.g.
#
#         quiet_cmd_cc_o_c = Compiling $(RELDIR)/$@
#         cmd_cc_o_c       = $(CC) $(c_flags) -c -o $@ $<
#
# If $(quiet) is empty, the whole command will be printed.
# If it is set to "quiet_", only the short version will be printed. 
# If it is set to "silent_", nothing will be printed at all, since
# the variable $(silent_cmd_cc_o_c) doesn't exist.
#
# A simple variant is to prefix commands with $(Q) - that's useful
# for commands that shall be hidden in non-verbose mode.
#
#	$(Q)ln $@ :<
#
# If KBUILD_VERBOSE equals 0 then the above command will be hidden.
# If KBUILD_VERBOSE equals 1 then the above command is displayed.

ifeq ($(KBUILD_VERBOSE),1)
  quiet =
  Q =
else
  quiet=quiet_
  Q = @
endif

# If the user is running make -s (silent mode), suppress echoing of
# commands

ifneq ($(findstring s,$(MAKEFLAGS)),)
  quiet=silent_
endif

export quiet Q KBUILD_VERBOSE


# Look for make include files relative to root of kernel src
MAKEFLAGS += --include-dir=$(srctree)

# We need some generic definitions (do not try to remake the file).
$(srctree)/scripts/Kbuild.include: ;
include $(srctree)/scripts/Kbuild.include

# Make variables (CC, etc...)

AS		= $(CROSS_COMPILE)as
LD		= $(CROSS_COMPILE)ld
CC		= $(CROSS_COMPILE)gcc
CPP		= $(CC) -E
AR		= $(CROSS_COMPILE)ar
NM		= $(CROSS_COMPILE)nm
STRIP		= $(CROSS_COMPILE)strip
OBJCOPY		= $(CROSS_COMPILE)objcopy
OBJDUMP		= $(CROSS_COMPILE)objdump
AWK		= awk
GENKSYMS	= scripts/genksyms/genksyms
DEPMOD		= /sbin/depmod
KALLSYMS	= scripts/kallsyms
PERL		= perl
CHECK		= sparse

CHECKFLAGS     := -D__linux__ -Dlinux -D__STDC__ -Dunix -D__unix__ -Wbitwise $(CF)
MODFLAGS	= -DMODULE
CFLAGS_MODULE   = $(MODFLAGS)
AFLAGS_MODULE   = $(MODFLAGS)
LDFLAGS_MODULE  =
CFLAGS_KERNEL	=
AFLAGS_KERNEL	=


# Use LINUXINCLUDE when you must reference the include/ directory.
# Needed to be compatible with the O= option
LINUXINCLUDE    := -Iinclude \
                   $(if $(KBUILD_SRC),-Iinclude2 -I$(srctree)/include) \
                   -I$(srctree)/arch/$(hdr-arch)/include               \
                   -include include/linux/autoconf.h

KBUILD_CPPFLAGS := -D__KERNEL__ $(LINUXINCLUDE)

KBUILD_CFLAGS   := -Wall -Wundef -Wstrict-prototypes -Wno-trigraphs \
		   -fno-strict-aliasing -fno-common \
		   -Werror-implicit-function-declaration
KBUILD_AFLAGS   := -D__ASSEMBLY__

# Read KERNELRELEASE from include/config/kernel.release (if it exists)
KERNELRELEASE = $(shell cat include/config/kernel.release 2> /dev/null)
KERNELVERSION = $(VERSION).$(PATCHLEVEL).$(SUBLEVEL)$(EXTRAVERSION)

export VERSION PATCHLEVEL SUBLEVEL KERNELRELEASE KERNELVERSION
export ARCH SRCARCH CONFIG_SHELL HOSTCC HOSTCFLAGS CROSS_COMPILE AS LD CC
export CPP AR NM STRIP OBJCOPY OBJDUMP MAKE AWK GENKSYMS PERL UTS_MACHINE
export HOSTCXX HOSTCXXFLAGS LDFLAGS_MODULE CHECK CHECKFLAGS

export KBUILD_CPPFLAGS NOSTDINC_FLAGS LINUXINCLUDE OBJCOPYFLAGS LDFLAGS
export KBUILD_CFLAGS CFLAGS_KERNEL CFLAGS_MODULE
export KBUILD_AFLAGS AFLAGS_KERNEL AFLAGS_MODULE

# When compiling out-of-tree modules, put MODVERDIR in the module
# tree rather than in the kernel tree. The kernel tree might
# even be read-only.
export MODVERDIR := $(if $(KBUILD_EXTMOD),$(firstword $(KBUILD_EXTMOD))/).tmp_versions

# Files to ignore in find ... statements

RCS_FIND_IGNORE := \( -name SCCS -o -name BitKeeper -o -name .svn -o -name CVS -o -name .pc -o -name .hg -o -name .git \) -prune -o
export RCS_TAR_IGNORE := --exclude SCCS --exclude BitKeeper --exclude .svn --exclude CVS --exclude .pc --exclude .hg --exclude .git

# ===========================================================================
# Rules shared between *config targets and build targets

# Basic helpers built in scripts/
PHONY += scripts_basic
scripts_basic:
	$(Q)$(MAKE) $(build)=scripts/basic

# To avoid any implicit rule to kick in, define an empty command.
scripts/basic/%: scripts_basic ;

PHONY += outputmakefile
# outputmakefile generates a Makefile in the output directory, if using a
# separate output directory. This allows convenient use of make in the
# output directory.
outputmakefile:
ifneq ($(KBUILD_SRC),)
	$(Q)$(CONFIG_SHELL) $(srctree)/scripts/mkmakefile \
	    $(srctree) $(objtree) $(VERSION) $(PATCHLEVEL)
endif

# To make sure we do not include .config for any of the *config targets
# catch them early, and hand them over to scripts/kconfig/Makefile
# It is allowed to specify more targets when calling make, including
# mixing *config targets and build targets.
# For example 'make oldconfig all'.
# Detect when mixed targets is specified, and make a second invocation
# of make so .config is not included in this case either (for *config).

no-dot-config-targets := clean mrproper distclean \
			 cscope TAGS tags help %docs check% \
			 include/linux/version.h headers_% \
			 kernelrelease kernelversion

config-targets := 0
mixed-targets  := 0
dot-config     := 1

ifneq ($(filter $(no-dot-config-targets), $(MAKECMDGOALS)),)
	ifeq ($(filter-out $(no-dot-config-targets), $(MAKECMDGOALS)),)
		dot-config := 0
	endif
endif

ifeq ($(KBUILD_EXTMOD),)
        ifneq ($(filter config %config,$(MAKECMDGOALS)),)
                config-targets := 1
                ifneq ($(filter-out config %config,$(MAKECMDGOALS)),)
                        mixed-targets := 1
                endif
        endif
endif

ifeq ($(mixed-targets),1)
# ===========================================================================
# We're called with mixed targets (*config and build targets).
# Handle them one by one.

%:: FORCE
	$(Q)$(MAKE) -C $(srctree) KBUILD_SRC= $@

else
ifeq ($(config-targets),1)
# ===========================================================================
# *config targets only - make sure prerequisites are updated, and descend
# in scripts/kconfig to make the *config target

# Read arch specific Makefile to set KBUILD_DEFCONFIG as needed.
# KBUILD_DEFCONFIG may point out an alternative default configuration
# used for 'make defconfig'
include $(srctree)/arch/$(SRCARCH)/Makefile
export KBUILD_DEFCONFIG KBUILD_KCONFIG

config %config: scripts_basic outputmakefile FORCE
	$(Q)mkdir -p include/linux include/config
	$(Q)$(MAKE) $(build)=scripts/kconfig $@

else
# ===========================================================================
# Build targets only - this includes vmlinux, arch specific targets, clean
# targets and others. In general all targets except *config targets.

ifeq ($(KBUILD_EXTMOD),)
# Additional helpers built in scripts/
# Carefully list dependencies so we do not try to build scripts twice
# in parallel
PHONY += scripts
scripts: scripts_basic include/config/auto.conf
	$(Q)$(MAKE) $(build)=$(@)

# Objects we will link into vmlinux / subdirs we need to visit
init-y		:= init/
drivers-y	:= drivers/ sound/ firmware/
net-y		:= net/
libs-y		:= lib/
core-y		:= usr/
endif # KBUILD_EXTMOD

ifeq ($(dot-config),1)
# Read in config
-include include/config/auto.conf

ifeq ($(KBUILD_EXTMOD),)
# Read in dependencies to all Kconfig* files, make sure to run
# oldconfig if changes are detected.
-include include/config/auto.conf.cmd

# To avoid any implicit rule to kick in, define an empty command
$(KCONFIG_CONFIG) include/config/auto.conf.cmd: ;

# If .config is newer than include/config/auto.conf, someone tinkered
# with it and forgot to run make oldconfig.
# if auto.conf.cmd is missing then we are probably in a cleaned tree so
# we execute the config step to be sure to catch updated Kconfig files
include/config/auto.conf: $(KCONFIG_CONFIG) include/config/auto.conf.cmd
	$(Q)$(MAKE) -f $(srctree)/Makefile silentoldconfig
else
# external modules needs include/linux/autoconf.h and include/config/auto.conf
# but do not care if they are up-to-date. Use auto.conf to trigger the test
PHONY += include/config/auto.conf

include/config/auto.conf:
	$(Q)test -e include/linux/autoconf.h -a -e $@ || (		\
	echo;								\
	echo "  ERROR: Kernel configuration is invalid.";		\
	echo "         include/linux/autoconf.h or $@ are missing.";	\
	echo "         Run 'make oldconfig && make prepare' on kernel src to fix it.";	\
	echo;								\
	/bin/false)

endif # KBUILD_EXTMOD

else
# Dummy target needed, because used as prerequisite
include/config/auto.conf: ;
endif # $(dot-config)

# The all: target is the default when no target is given on the
# command line.
# This allow a user to issue only 'make' to build a kernel including modules
# Defaults vmlinux but it is usually overridden in the arch makefile
all: vmlinux

ifdef CONFIG_CC_OPTIMIZE_FOR_SIZE
KBUILD_CFLAGS	+= -Os
else
KBUILD_CFLAGS	+= -O2
endif

include $(srctree)/arch/$(SRCARCH)/Makefile

ifneq (CONFIG_FRAME_WARN,0)
KBUILD_CFLAGS += $(call cc-option,-Wframe-larger-than=${CONFIG_FRAME_WARN})
endif

# Force gcc to behave correct even for buggy distributions
# Arch Makefiles may override this setting
KBUILD_CFLAGS += $(call cc-option, -fno-stack-protector)

ifdef CONFIG_FRAME_POINTER
KBUILD_CFLAGS	+= -fno-omit-frame-pointer -fno-optimize-sibling-calls
else
KBUILD_CFLAGS	+= -fomit-frame-pointer
endif

ifdef CONFIG_DEBUG_INFO
KBUILD_CFLAGS	+= -g
KBUILD_AFLAGS	+= -gdwarf-2
endif

ifdef CONFIG_FUNCTION_TRACER
KBUILD_CFLAGS	+= -pg
endif

# We trigger additional mismatches with less inlining
ifdef CONFIG_DEBUG_SECTION_MISMATCH
KBUILD_CFLAGS += $(call cc-option, -fno-inline-functions-called-once)
endif

# arch Makefile may override CC so keep this after arch Makefile is included
NOSTDINC_FLAGS += -nostdinc -isystem $(shell $(CC) -print-file-name=include)
CHECKFLAGS     += $(NOSTDINC_FLAGS)

# warn about C99 declaration after statement
KBUILD_CFLAGS += $(call cc-option,-Wdeclaration-after-statement,)

# disable pointer signed / unsigned warnings in gcc 4.0
KBUILD_CFLAGS += $(call cc-option,-Wno-pointer-sign,)

# Add user supplied CPPFLAGS, AFLAGS and CFLAGS as the last assignments
# But warn user when we do so
warn-assign = \
$(warning "WARNING: Appending $$K$(1) ($(K$(1))) from $(origin K$(1)) to kernel $$$(1)")

ifneq ($(KCPPFLAGS),)
        $(call warn-assign,CPPFLAGS)
        KBUILD_CPPFLAGS += $(KCPPFLAGS)
endif
ifneq ($(KAFLAGS),)
        $(call warn-assign,AFLAGS)
        KBUILD_AFLAGS += $(KAFLAGS)
endif
ifneq ($(KCFLAGS),)
        $(call warn-assign,CFLAGS)
        KBUILD_CFLAGS += $(KCFLAGS)
endif

# Use --build-id when available.
LDFLAGS_BUILD_ID = $(patsubst -Wl$(comma)%,%,\
			      $(call ld-option, -Wl$(comma)--build-id,))
LDFLAGS_MODULE += $(LDFLAGS_BUILD_ID)
LDFLAGS_vmlinux += $(LDFLAGS_BUILD_ID)

# Default kernel image to build when no specific target is given.
# KBUILD_IMAGE may be overruled on the command line or
# set in the environment
# Also any assignments in arch/$(ARCH)/Makefile take precedence over
# this default value
export KBUILD_IMAGE ?= vmlinux

#
# INSTALL_PATH specifies where to place the updated kernel and system map
# images. Default is /boot, but you can set it to other values
export	INSTALL_PATH ?= /boot

#
# INSTALL_MOD_PATH specifies a prefix to MODLIB for module directory
# relocations required by build roots.  This is not defined in the
# makefile but the argument can be passed to make if needed.
#

MODLIB	= $(INSTALL_MOD_PATH)/lib/modules/$(KERNELRELEASE)
export MODLIB

#
#  INSTALL_MOD_STRIP, if defined, will cause modules to be
#  stripped after they are installed.  If INSTALL_MOD_STRIP is '1', then
#  the default option --strip-debug will be used.  Otherwise,
#  INSTALL_MOD_STRIP will used as the options to the strip command.

ifdef INSTALL_MOD_STRIP
ifeq ($(INSTALL_MOD_STRIP),1)
mod_strip_cmd = $(STRIP) --strip-debug
else
mod_strip_cmd = $(STRIP) $(INSTALL_MOD_STRIP)
endif # INSTALL_MOD_STRIP=1
else
mod_strip_cmd = true
endif # INSTALL_MOD_STRIP
export mod_strip_cmd


ifeq ($(KBUILD_EXTMOD),)
core-y		+= kernel/ mm/ fs/ ipc/ security/ crypto/ block/

vmlinux-dirs	:= $(patsubst %/,%,$(filter %/, $(init-y) $(init-m) \
		     $(core-y) $(core-m) $(drivers-y) $(drivers-m) \
		     $(net-y) $(net-m) $(libs-y) $(libs-m)))

vmlinux-alldirs	:= $(sort $(vmlinux-dirs) $(patsubst %/,%,$(filter %/, \
		     $(init-n) $(init-) \
		     $(core-n) $(core-) $(drivers-n) $(drivers-) \
		     $(net-n)  $(net-)  $(libs-n)    $(libs-))))

init-y		:= $(patsubst %/, %/built-in.o, $(init-y))
core-y		:= $(patsubst %/, %/built-in.o, $(core-y))
drivers-y	:= $(patsubst %/, %/built-in.o, $(drivers-y))
net-y		:= $(patsubst %/, %/built-in.o, $(net-y))
libs-y1		:= $(patsubst %/, %/lib.a, $(libs-y))
libs-y2		:= $(patsubst %/, %/built-in.o, $(libs-y))
libs-y		:= $(libs-y1) $(libs-y2)

# Build vmlinux
# ---------------------------------------------------------------------------
# vmlinux is built from the objects selected by $(vmlinux-init) and
# $(vmlinux-main). Most are built-in.o files from top-level directories
# in the kernel tree, others are specified in arch/$(ARCH)/Makefile.
# Ordering when linking is important, and $(vmlinux-init) must be first.
#
# vmlinux
#   ^
#   |
#   +-< $(vmlinux-init)
#   |   +--< init/version.o + more
#   |
#   +--< $(vmlinux-main)
#   |    +--< driver/built-in.o mm/built-in.o + more
#   |
#   +-< kallsyms.o (see description in CONFIG_KALLSYMS section)
#
# vmlinux version (uname -v) cannot be updated during normal
# descending-into-subdirs phase since we do not yet know if we need to
# update vmlinux.
# Therefore this step is delayed until just before final link of vmlinux -
# except in the kallsyms case where it is done just before adding the
# symbols to the kernel.
#
# System.map is generated to document addresses of all kernel symbols

vmlinux-init := $(head-y) $(init-y)
vmlinux-main := $(core-y) $(libs-y) $(drivers-y) $(net-y)
vmlinux-all  := $(vmlinux-init) $(vmlinux-main)
vmlinux-lds  := arch/$(SRCARCH)/kernel/vmlinux.lds
export KBUILD_VMLINUX_OBJS := $(vmlinux-all)

# Rule to link vmlinux - also used during CONFIG_KALLSYMS
# May be overridden by arch/$(ARCH)/Makefile
quiet_cmd_vmlinux__ ?= LD      $@
      cmd_vmlinux__ ?= $(LD) $(LDFLAGS) $(LDFLAGS_vmlinux) -o $@ \
      -T $(vmlinux-lds) $(vmlinux-init)                          \
      --start-group $(vmlinux-main) --end-group                  \
      $(filter-out $(vmlinux-lds) $(vmlinux-init) $(vmlinux-main) vmlinux.o FORCE ,$^)

# Generate new vmlinux version
quiet_cmd_vmlinux_version = GEN     .version
      cmd_vmlinux_version = set -e;                     \
	if [ ! -r .version ]; then			\
	  rm -f .version;				\
	  echo 1 >.version;				\
	else						\
	  mv .version .old_version;			\
	  expr 0$$(cat .old_version) + 1 >.version;	\
	fi;						\
	$(MAKE) $(build)=init

# Generate System.map
quiet_cmd_sysmap = SYSMAP
      cmd_sysmap = $(CONFIG_SHELL) $(srctree)/scripts/mksysmap

# Link of vmlinux
# If CONFIG_KALLSYMS is set .version is already updated
# Generate System.map and verify that the content is consistent
# Use + in front of the vmlinux_version rule to silent warning with make -j2
# First command is ':' to allow us to use + in front of the rule
define rule_vmlinux__
	:
	$(if $(CONFIG_KALLSYMS),,+$(call cmd,vmlinux_version))

	$(call cmd,vmlinux__)
	$(Q)echo 'cmd_$@ := $(cmd_vmlinux__)' > $(@D)/.$(@F).cmd

	$(Q)$(if $($(quiet)cmd_sysmap),                                      \
	  echo '  $($(quiet)cmd_sysmap)  System.map' &&)                     \
	$(cmd_sysmap) $@ System.map;                                         \
	if [ $$? -ne 0 ]; then                                               \
		rm -f $@;                                                    \
		/bin/false;                                                  \
	fi;
	$(verify_kallsyms)
endef


ifdef CONFIG_KALLSYMS
# Generate section listing all symbols and add it into vmlinux $(kallsyms.o)
# It's a three stage process:
# o .tmp_vmlinux1 has all symbols and sections, but __kallsyms is
#   empty
#   Running kallsyms on that gives us .tmp_kallsyms1.o with
#   the right size - vmlinux version (uname -v) is updated during this step
# o .tmp_vmlinux2 now has a __kallsyms section of the right size,
#   but due to the added section, some addresses have shifted.
#   From here, we generate a correct .tmp_kallsyms2.o
# o The correct .tmp_kallsyms2.o is linked into the final vmlinux.
# o Verify that the System.map from vmlinux matches the map from
#   .tmp_vmlinux2, just in case we did not generate kallsyms correctly.
# o If CONFIG_KALLSYMS_EXTRA_PASS is set, do an extra pass using
#   .tmp_vmlinux3 and .tmp_kallsyms3.o.  This is only meant as a
#   temporary bypass to allow the kernel to be built while the
#   maintainers work out what went wrong with kallsyms.

ifdef CONFIG_KALLSYMS_EXTRA_PASS
last_kallsyms := 3
else
last_kallsyms := 2
endif

kallsyms.o := .tmp_kallsyms$(last_kallsyms).o

define verify_kallsyms
	$(Q)$(if $($(quiet)cmd_sysmap),                                      \
	  echo '  $($(quiet)cmd_sysmap)  .tmp_System.map' &&)                \
	  $(cmd_sysmap) .tmp_vmlinux$(last_kallsyms) .tmp_System.map
	$(Q)cmp -s System.map .tmp_System.map ||                             \
		(echo Inconsistent kallsyms data;                            \
		 echo Try setting CONFIG_KALLSYMS_EXTRA_PASS;                \
		 rm .tmp_kallsyms* ; /bin/false )
endef

# Update vmlinux version before link
# Use + in front of this rule to silent warning about make -j1
# First command is ':' to allow us to use + in front of this rule
cmd_ksym_ld = $(cmd_vmlinux__)
define rule_ksym_ld
	: 
	+$(call cmd,vmlinux_version)
	$(call cmd,vmlinux__)
	$(Q)echo 'cmd_$@ := $(cmd_vmlinux__)' > $(@D)/.$(@F).cmd
endef

# Generate .S file with all kernel symbols
quiet_cmd_kallsyms = KSYM    $@
      cmd_kallsyms = $(NM) -n $< | $(KALLSYMS) \
                     $(if $(CONFIG_KALLSYMS_ALL),--all-symbols) > $@

.tmp_kallsyms1.o .tmp_kallsyms2.o .tmp_kallsyms3.o: %.o: %.S scripts FORCE
	$(call if_changed_dep,as_o_S)

.tmp_kallsyms%.S: .tmp_vmlinux% $(KALLSYMS)
	$(call cmd,kallsyms)

# .tmp_vmlinux1 must be complete except kallsyms, so update vmlinux version
.tmp_vmlinux1: $(vmlinux-lds) $(vmlinux-all) FORCE
	$(call if_changed_rule,ksym_ld)

.tmp_vmlinux2: $(vmlinux-lds) $(vmlinux-all) .tmp_kallsyms1.o FORCE
	$(call if_changed,vmlinux__)

.tmp_vmlinux3: $(vmlinux-lds) $(vmlinux-all) .tmp_kallsyms2.o FORCE
	$(call if_changed,vmlinux__)

# Needs to visit scripts/ before $(KALLSYMS) can be used.
$(KALLSYMS): scripts ;

# Generate some data for debugging strange kallsyms problems
debug_kallsyms: .tmp_map$(last_kallsyms)

.tmp_map%: .tmp_vmlinux% FORCE
	($(OBJDUMP) -h $< | $(AWK) '/^ +[0-9]/{print $$4 " 0 " $$2}'; $(NM) $<) | sort > $@

.tmp_map3: .tmp_map2

.tmp_map2: .tmp_map1

endif # ifdef CONFIG_KALLSYMS

# Do modpost on a prelinked vmlinux. The finally linked vmlinux has
# relevant sections renamed as per the linker script.
quiet_cmd_vmlinux-modpost = LD      $@
      cmd_vmlinux-modpost = $(LD) $(LDFLAGS) -r -o $@                          \
	 $(vmlinux-init) --start-group $(vmlinux-main) --end-group             \
	 $(filter-out $(vmlinux-init) $(vmlinux-main) FORCE ,$^)
define rule_vmlinux-modpost
	:
	+$(call cmd,vmlinux-modpost)
	$(Q)$(MAKE) -f $(srctree)/scripts/Makefile.modpost $@
	$(Q)echo 'cmd_$@ := $(cmd_vmlinux-modpost)' > $(dot-target).cmd
endef

# vmlinux image - including updated kernel symbols
vmlinux: $(vmlinux-lds) $(vmlinux-init) $(vmlinux-main) vmlinux.o $(kallsyms.o) FORCE
ifdef CONFIG_HEADERS_CHECK
	$(Q)$(MAKE) -f $(srctree)/Makefile headers_check
endif
ifdef CONFIG_SAMPLES
	$(Q)$(MAKE) $(build)=samples
endif
ifdef CONFIG_BUILD_DOCSRC
	$(Q)$(MAKE) $(build)=Documentation
endif
	$(call vmlinux-modpost)
	$(call if_changed_rule,vmlinux__)
	$(Q)rm -f .old_version

# build vmlinux.o first to catch section mismatch errors early
ifdef CONFIG_KALLSYMS
.tmp_vmlinux1: vmlinux.o
endif

modpost-init := $(filter-out init/built-in.o, $(vmlinux-init))
vmlinux.o: $(modpost-init) $(vmlinux-main) FORCE
	$(call if_changed_rule,vmlinux-modpost)

# The actual objects are generated when descending, 
# make sure no implicit rule kicks in
$(sort $(vmlinux-init) $(vmlinux-main)) $(vmlinux-lds): $(vmlinux-dirs) ;

# Handle descending into subdirectories listed in $(vmlinux-dirs)
# Preset locale variables to speed up the build process. Limit locale
# tweaks to this spot to avoid wrong language settings when running
# make menuconfig etc.
# Error messages still appears in the original language

PHONY += $(vmlinux-dirs)
$(vmlinux-dirs): prepare scripts
	$(Q)$(MAKE) $(build)=$@

# Build the kernel release string
#
# The KERNELRELEASE value built here is stored in the file
# include/config/kernel.release, and is used when executing several
# make targets, such as "make install" or "make modules_install."
#
# The eventual kernel release string consists of the following fields,
# shown in a hierarchical format to show how smaller parts are concatenated
# to form the larger and final value, with values coming from places like
# the Makefile, kernel config options, make command line options and/or
# SCM tag information.
#
#	$(KERNELVERSION)
#	  $(VERSION)			eg, 2
#	  $(PATCHLEVEL)			eg, 6
#	  $(SUBLEVEL)			eg, 18
#	  $(EXTRAVERSION)		eg, -rc6
#	$(localver-full)
#	  $(localver)
#	    localversion*		(files without backups, containing '~')
#	    $(CONFIG_LOCALVERSION)	(from kernel config setting)
#	  $(localver-auto)		(only if CONFIG_LOCALVERSION_AUTO is set)
#	    ./scripts/setlocalversion	(SCM tag, if one exists)
#	    $(LOCALVERSION)		(from make command line if provided)
#
#  Note how the final $(localver-auto) string is included *only* if the
# kernel config option CONFIG_LOCALVERSION_AUTO is selected.  Also, at the
# moment, only git is supported but other SCMs can edit the script
# scripts/setlocalversion and add the appropriate checks as needed.

pattern = ".*/localversion[^~]*"
string  = $(shell cat /dev/null \
	   `find $(objtree) $(srctree) -maxdepth 1 -regex $(pattern) | sort -u`)

localver = $(subst $(space),, $(string) \
			      $(patsubst "%",%,$(CONFIG_LOCALVERSION)))

# If CONFIG_LOCALVERSION_AUTO is set scripts/setlocalversion is called
# and if the SCM is know a tag from the SCM is appended.
# The appended tag is determined by the SCM used.
#
# Currently, only git is supported.
# Other SCMs can edit scripts/setlocalversion and add the appropriate
# checks as needed.
ifdef CONFIG_LOCALVERSION_AUTO
	_localver-auto = $(shell $(CONFIG_SHELL) \
	                  $(srctree)/scripts/setlocalversion $(srctree))
	localver-auto  = $(LOCALVERSION)$(_localver-auto)
endif

localver-full = $(localver)$(localver-auto)

# Store (new) KERNELRELASE string in include/config/kernel.release
kernelrelease = $(KERNELVERSION)$(localver-full)
include/config/kernel.release: include/config/auto.conf FORCE
	$(Q)rm -f $@
	$(Q)echo $(kernelrelease) > $@


# Things we need to do before we recursively start building the kernel
# or the modules are listed in "prepare".
# A multi level approach is used. prepareN is processed before prepareN-1.
# archprepare is used in arch Makefiles and when processed asm symlink,
# version.h and scripts_basic is processed / created.

# Listed in dependency order
PHONY += prepare archprepare prepare0 prepare1 prepare2 prepare3

# prepare3 is used to check if we are building in a separate output directory,
# and if so do:
# 1) Check that make has not been executed in the kernel src $(srctree)
# 2) Create the include2 directory, used for the second asm symlink
prepare3: include/config/kernel.release
ifneq ($(KBUILD_SRC),)
	@echo '  Using $(srctree) as source for kernel'
	$(Q)if [ -f $(srctree)/.config -o -d $(srctree)/include/config ]; then \
		echo "  $(srctree) is not clean, please run 'make mrproper'";\
		echo "  in the '$(srctree)' directory.";\
		/bin/false; \
	fi;
	$(Q)if [ ! -d include2 ]; then                                  \
	    mkdir -p include2;                                          \
	    ln -fsn $(srctree)/include/asm-$(SRCARCH) include2/asm;     \
	fi
endif

# prepare2 creates a makefile if using a separate output directory
prepare2: prepare3 outputmakefile

prepare1: prepare2 include/linux/version.h include/linux/utsrelease.h \
                   include/asm include/config/auto.conf
	$(cmd_crmodverdir)

archprepare: prepare1 scripts_basic

prepare0: archprepare FORCE
	$(Q)$(MAKE) $(build)=.
	$(Q)$(MAKE) $(build)=. missing-syscalls

# All the preparing..
prepare: prepare0

# Leave this as default for preprocessing vmlinux.lds.S, which is now
# done in arch/$(ARCH)/kernel/Makefile

export CPPFLAGS_vmlinux.lds += -P -C -U$(ARCH)

# The asm symlink changes when $(ARCH) changes.
# Detect this and ask user to run make mrproper
# If asm is a stale symlink (point to dir that does not exist) remove it
define check-symlink
	set -e;                                                            \
	if [ -L include/asm ]; then                                        \
		asmlink=`readlink include/asm | cut -d '-' -f 2`;          \
		if [ "$$asmlink" != "$(SRCARCH)" ]; then                   \
			echo "ERROR: the symlink $@ points to asm-$$asmlink but asm-$(SRCARCH) was expected"; \
			echo "       set ARCH or save .config and run 'make mrproper' to fix it";             \
			exit 1;                                            \
		fi;                                                        \
		test -e $$asmlink || rm include/asm;                       \
	elif [ -d include/asm ]; then                                      \
		echo "ERROR: $@ is a directory but a symlink was expected";\
		exit 1;                                                    \
	fi
endef

# We create the target directory of the symlink if it does
# not exist so the test in chack-symlink works and we have a
# directory for generated filesas used by some architectures.
define create-symlink
	if [ ! -L include/asm ]; then                                      \
			echo '  SYMLINK $@ -> include/asm-$(SRCARCH)';     \
			if [ ! -d include/asm-$(SRCARCH) ]; then           \
				mkdir -p include/asm-$(SRCARCH);           \
			fi;                                                \
			ln -fsn asm-$(SRCARCH) $@;                         \
	fi
endef

include/asm: FORCE
	$(Q)$(check-symlink)
	$(Q)$(create-symlink)

# Generate some files
# ---------------------------------------------------------------------------

# KERNELRELEASE can change from a few different places, meaning version.h
# needs to be updated, so this check is forced on all builds

uts_len := 64
define filechk_utsrelease.h
	if [ `echo -n "$(KERNELRELEASE)" | wc -c ` -gt $(uts_len) ]; then \
	  echo '"$(KERNELRELEASE)" exceeds $(uts_len) characters' >&2;    \
	  exit 1;                                                         \
	fi;                                                               \
	(echo \#define UTS_RELEASE \"$(KERNELRELEASE)\";)
endef

define filechk_version.h
	(echo \#define LINUX_VERSION_CODE $(shell                             \
	expr $(VERSION) \* 65536 + $(PATCHLEVEL) \* 256 + $(SUBLEVEL));     \
	echo '#define KERNEL_VERSION(a,b,c) (((a) << 16) + ((b) << 8) + (c))';)
endef

include/linux/version.h: $(srctree)/Makefile FORCE
	$(call filechk,version.h)

include/linux/utsrelease.h: include/config/kernel.release FORCE
	$(call filechk,utsrelease.h)

# ---------------------------------------------------------------------------

PHONY += depend dep
depend dep:
	@echo '*** Warning: make $@ is unnecessary now.'

# ---------------------------------------------------------------------------
# Firmware install
INSTALL_FW_PATH=$(INSTALL_MOD_PATH)/lib/firmware
export INSTALL_FW_PATH

PHONY += firmware_install
firmware_install: FORCE
	@mkdir -p $(objtree)/firmware
	$(Q)$(MAKE) -f $(srctree)/scripts/Makefile.fwinst obj=firmware __fw_install

# ---------------------------------------------------------------------------
# Kernel headers

#Default location for installed headers
export INSTALL_HDR_PATH = $(objtree)/usr

hdr-inst := -rR -f $(srctree)/scripts/Makefile.headersinst obj
# Find out where the Kbuild file is located to support
# arch/$(ARCH)/include/asm
hdr-dir = $(strip                                                         \
          $(if $(wildcard $(srctree)/arch/$(hdr-arch)/include/asm/Kbuild), \
               arch/$(hdr-arch)/include/asm, include/asm-$(hdr-arch)))

# If we do an all arch process set dst to asm-$(hdr-arch)
hdr-dst = $(if $(KBUILD_HEADERS), dst=include/asm-$(hdr-arch), dst=include/asm)

PHONY += __headers
__headers: include/linux/version.h scripts_basic FORCE
	$(Q)$(MAKE) $(build)=scripts scripts/unifdef

PHONY += headers_install_all
headers_install_all:
	$(Q)$(CONFIG_SHELL) $(srctree)/scripts/headers.sh install

PHONY += headers_install
headers_install: __headers
	$(if $(wildcard $(srctree)/$(hdr-dir)/Kbuild),, \
	$(error Headers not exportable for the $(SRCARCH) architecture))
	$(Q)$(MAKE) $(hdr-inst)=include
	$(Q)$(MAKE) $(hdr-inst)=$(hdr-dir) $(hdr-dst)

PHONY += headers_check_all
headers_check_all: headers_install_all
	$(Q)$(CONFIG_SHELL) $(srctree)/scripts/headers.sh check

PHONY += headers_check
headers_check: headers_install
	$(Q)$(MAKE) $(hdr-inst)=include HDRCHECK=1
	$(Q)$(MAKE) $(hdr-inst)=$(hdr-dir) $(hdr-dst) HDRCHECK=1

# ---------------------------------------------------------------------------
# Modules

ifdef CONFIG_MODULES

# By default, build modules as well

all: modules

#	Build modules
#
#	A module can be listed more than once in obj-m resulting in
#	duplicate lines in modules.order files.  Those are removed
#	using awk while concatenating to the final file.

PHONY += modules
modules: $(vmlinux-dirs) $(if $(KBUILD_BUILTIN),vmlinux)
	$(Q)$(AWK) '!x[$$0]++' $(vmlinux-dirs:%=$(objtree)/%/modules.order) > $(objtree)/modules.order
	@echo '  Building modules, stage 2.';
	$(Q)$(MAKE) -f $(srctree)/scripts/Makefile.modpost
	$(Q)$(MAKE) -f $(srctree)/scripts/Makefile.fwinst obj=firmware __fw_modbuild


# Target to prepare building external modules
PHONY += modules_prepare
modules_prepare: prepare scripts

# Target to install modules
PHONY += modules_install
modules_install: _modinst_ _modinst_post

PHONY += _modinst_
_modinst_:
	@if [ -z "`$(DEPMOD) -V 2>/dev/null | grep module-init-tools`" ]; then \
		echo "Warning: you may need to install module-init-tools"; \
		echo "See http://www.codemonkey.org.uk/docs/post-halloween-2.6.txt";\
		sleep 1; \
	fi
	@rm -rf $(MODLIB)/kernel
	@rm -f $(MODLIB)/source
	@mkdir -p $(MODLIB)/kernel
	@ln -s $(srctree) $(MODLIB)/source
	@if [ ! $(objtree) -ef  $(MODLIB)/build ]; then \
		rm -f $(MODLIB)/build ; \
		ln -s $(objtree) $(MODLIB)/build ; \
	fi
	@cp -f $(objtree)/modules.order $(MODLIB)/
	$(Q)$(MAKE) -f $(srctree)/scripts/Makefile.modinst

# This depmod is only for convenience to give the initial
# boot a modules.dep even before / is mounted read-write.  However the
# boot script depmod is the master version.
PHONY += _modinst_post
_modinst_post: _modinst_
	$(Q)$(MAKE) -f $(srctree)/scripts/Makefile.fwinst obj=firmware __fw_modinst
	$(call cmd,depmod)

else # CONFIG_MODULES

# Modules not configured
# ---------------------------------------------------------------------------

modules modules_install: FORCE
	@echo
	@echo "The present kernel configuration has modules disabled."
	@echo "Type 'make config' and enable loadable module support."
	@echo "Then build a kernel with module support enabled."
	@echo
	@exit 1

endif # CONFIG_MODULES

###
# Cleaning is done on three levels.
# make clean     Delete most generated files
#                Leave enough to build external modules
# make mrproper  Delete the current configuration, and all generated files
# make distclean Remove editor backup files, patch leftover files and the like

# Directories & files removed with 'make clean'
CLEAN_DIRS  += $(MODVERDIR)
CLEAN_FILES +=	vmlinux System.map \
                .tmp_kallsyms* .tmp_version .tmp_vmlinux* .tmp_System.map

# Directories & files removed with 'make mrproper'
MRPROPER_DIRS  += include/config include2 usr/include
MRPROPER_FILES += .config .config.old include/asm .version .old_version \
                  include/linux/autoconf.h include/linux/version.h      \
                  include/linux/utsrelease.h                            \
                  include/linux/bounds.h include/asm*/asm-offsets.h     \
		  Module.symvers Module.markers tags TAGS cscope*

# clean - Delete most, but leave enough to build external modules
#
clean: rm-dirs  := $(CLEAN_DIRS)
clean: rm-files := $(CLEAN_FILES)
clean-dirs      := $(addprefix _clean_,$(srctree) $(vmlinux-alldirs) Documentation)

PHONY += $(clean-dirs) clean archclean
$(clean-dirs):
	$(Q)$(MAKE) $(clean)=$(patsubst _clean_%,%,$@)

clean: archclean $(clean-dirs)
	$(call cmd,rmdirs)
	$(call cmd,rmfiles)
	@find . $(RCS_FIND_IGNORE) \
		\( -name '*.[oas]' -o -name '*.ko' -o -name '.*.cmd' \
		-o -name '.*.d' -o -name '.*.tmp' -o -name '*.mod.c' \
		-o -name '*.symtypes' -o -name 'modules.order' \
		-o -name 'Module.markers' -o -name '.tmp_*.o.*' \) \
		-type f -print | xargs rm -f

# mrproper - Delete all generated files, including .config
#
mrproper: rm-dirs  := $(wildcard $(MRPROPER_DIRS))
mrproper: rm-files := $(wildcard $(MRPROPER_FILES))
mrproper-dirs      := $(addprefix _mrproper_,Documentation/DocBook scripts)

PHONY += $(mrproper-dirs) mrproper archmrproper
$(mrproper-dirs):
	$(Q)$(MAKE) $(clean)=$(patsubst _mrproper_%,%,$@)

mrproper: clean archmrproper $(mrproper-dirs)
	$(call cmd,rmdirs)
	$(call cmd,rmfiles)

# distclean
#
PHONY += distclean

distclean: mrproper
	@find $(srctree) $(RCS_FIND_IGNORE) \
		\( -name '*.orig' -o -name '*.rej' -o -name '*~' \
		-o -name '*.bak' -o -name '#*#' -o -name '.*.orig' \
		-o -name '.*.rej' -o -size 0 \
		-o -name '*%' -o -name '.*.cmd' -o -name 'core' \) \
		-type f -print | xargs rm -f


# Packaging of the kernel to various formats
# ---------------------------------------------------------------------------
# rpm target kept for backward compatibility
package-dir	:= $(srctree)/scripts/package

%pkg: include/config/kernel.release FORCE
	$(Q)$(MAKE) $(build)=$(package-dir) $@
rpm: include/config/kernel.release FORCE
	$(Q)$(MAKE) $(build)=$(package-dir) $@


# Brief documentation of the typical targets used
# ---------------------------------------------------------------------------

boards := $(wildcard $(srctree)/arch/$(SRCARCH)/configs/*_defconfig)
boards := $(notdir $(boards))
board-dirs := $(dir $(wildcard $(srctree)/arch/$(SRCARCH)/configs/*/*_defconfig))
board-dirs := $(sort $(notdir $(board-dirs:/=)))

help:
	@echo  'Cleaning targets:'
	@echo  '  clean		  - Remove most generated files but keep the config and'
	@echo  '                    enough build support to build external modules'
	@echo  '  mrproper	  - Remove all generated files + config + various backup files'
	@echo  '  distclean	  - mrproper + remove editor backup and patch files'
	@echo  ''
	@echo  'Configuration targets:'
	@$(MAKE) -f $(srctree)/scripts/kconfig/Makefile help
	@echo  ''
	@echo  'Other generic targets:'
	@echo  '  all		  - Build all targets marked with [*]'
	@echo  '* vmlinux	  - Build the bare kernel'
	@echo  '* modules	  - Build all modules'
	@echo  '  modules_install - Install all modules to INSTALL_MOD_PATH (default: /)'
	@echo  '  firmware_install- Install all firmware to INSTALL_FW_PATH'
	@echo  '                    (default: $$(INSTALL_MOD_PATH)/lib/firmware)'
	@echo  '  dir/            - Build all files in dir and below'
	@echo  '  dir/file.[ois]  - Build specified target only'
	@echo  '  dir/file.ko     - Build module including final link'
	@echo  '  prepare         - Set up for building external modules'
	@echo  '  tags/TAGS	  - Generate tags file for editors'
	@echo  '  cscope	  - Generate cscope index'
	@echo  '  kernelrelease	  - Output the release version string'
	@echo  '  kernelversion	  - Output the version stored in Makefile'
	@echo  '  headers_install - Install sanitised kernel headers to INSTALL_HDR_PATH'; \
	 echo  '                    (default: $(INSTALL_HDR_PATH))'; \
	 echo  ''
	@echo  'Static analysers'
	@echo  '  checkstack      - Generate a list of stack hogs'
	@echo  '  namespacecheck  - Name space analysis on compiled kernel'
	@echo  '  versioncheck    - Sanity check on version.h usage'
	@echo  '  includecheck    - Check for duplicate included header files'
	@echo  '  export_report   - List the usages of all exported symbols'
	@echo  '  headers_check   - Sanity check on exported headers'; \
	 echo  ''
	@echo  'Kernel packaging:'
	@$(MAKE) $(build)=$(package-dir) help
	@echo  ''
	@echo  'Documentation targets:'
	@$(MAKE) -f $(srctree)/Documentation/DocBook/Makefile dochelp
	@echo  ''
	@echo  'Architecture specific targets ($(SRCARCH)):'
	@$(if $(archhelp),$(archhelp),\
		echo '  No architecture specific help defined for $(SRCARCH)')
	@echo  ''
	@$(if $(boards), \
		$(foreach b, $(boards), \
		printf "  %-24s - Build for %s\\n" $(b) $(subst _defconfig,,$(b));) \
		echo '')
	@$(if $(board-dirs), \
		$(foreach b, $(board-dirs), \
		printf "  %-16s - Show %s-specific targets\\n" help-$(b) $(b);) \
		printf "  %-16s - Show all of the above\\n" help-boards; \
		echo '')

	@echo  '  make V=0|1 [targets] 0 => quiet build (default), 1 => verbose build'
	@echo  '  make V=2   [targets] 2 => give reason for rebuild of target'
	@echo  '  make O=dir [targets] Locate all output files in "dir", including .config'
	@echo  '  make C=1   [targets] Check all c source with $$CHECK (sparse by default)'
	@echo  '  make C=2   [targets] Force check of all c source with $$CHECK'
	@echo  ''
	@echo  'Execute "make" or "make all" to build all targets marked with [*] '
	@echo  'For further info see the ./README file'


help-board-dirs := $(addprefix help-,$(board-dirs))

help-boards: $(help-board-dirs)

boards-per-dir = $(notdir $(wildcard $(srctree)/arch/$(SRCARCH)/configs/$*/*_defconfig))

$(help-board-dirs): help-%:
	@echo  'Architecture specific targets ($(SRCARCH) $*):'
	@$(if $(boards-per-dir), \
		$(foreach b, $(boards-per-dir), \
		printf "  %-24s - Build for %s\\n" $*/$(b) $(subst _defconfig,,$(b));) \
		echo '')


# Documentation targets
# ---------------------------------------------------------------------------
%docs: scripts_basic FORCE
	$(Q)$(MAKE) $(build)=Documentation/DocBook $@

else # KBUILD_EXTMOD

###
# External module support.
# When building external modules the kernel used as basis is considered
# read-only, and no consistency checks are made and the make
# system is not used on the basis kernel. If updates are required
# in the basis kernel ordinary make commands (without M=...) must
# be used.
#
# The following are the only valid targets when building external
# modules.
# make M=dir clean     Delete all automatically generated files
# make M=dir modules   Make all modules in specified dir
# make M=dir	       Same as 'make M=dir modules'
# make M=dir modules_install
#                      Install the modules built in the module directory
#                      Assumes install directory is already created

# We are always building modules
KBUILD_MODULES := 1
PHONY += crmodverdir
crmodverdir:
	$(cmd_crmodverdir)

PHONY += $(objtree)/Module.symvers
$(objtree)/Module.symvers:
	@test -e $(objtree)/Module.symvers || ( \
	echo; \
	echo "  WARNING: Symbol version dump $(objtree)/Module.symvers"; \
	echo "           is missing; modules will have no dependencies and modversions."; \
	echo )

module-dirs := $(addprefix _module_,$(KBUILD_EXTMOD))
PHONY += $(module-dirs) modules
$(module-dirs): crmodverdir $(objtree)/Module.symvers
	$(Q)$(MAKE) $(build)=$(patsubst _module_%,%,$@)

modules: $(module-dirs)
	@echo '  Building modules, stage 2.';
	$(Q)$(MAKE) -f $(srctree)/scripts/Makefile.modpost

PHONY += modules_install
modules_install: _emodinst_ _emodinst_post

install-dir := $(if $(INSTALL_MOD_DIR),$(INSTALL_MOD_DIR),extra)
PHONY += _emodinst_
_emodinst_:
	$(Q)mkdir -p $(MODLIB)/$(install-dir)
	$(Q)$(MAKE) -f $(srctree)/scripts/Makefile.modinst

PHONY += _emodinst_post
_emodinst_post: _emodinst_
	$(call cmd,depmod)

clean-dirs := $(addprefix _clean_,$(KBUILD_EXTMOD))

PHONY += $(clean-dirs) clean
$(clean-dirs):
	$(Q)$(MAKE) $(clean)=$(patsubst _clean_%,%,$@)

clean:	rm-dirs := $(MODVERDIR)
clean: rm-files := $(KBUILD_EXTMOD)/Module.symvers
clean: $(clean-dirs)
	$(call cmd,rmdirs)
	$(call cmd,rmfiles)
	@find $(KBUILD_EXTMOD) $(RCS_FIND_IGNORE) \
		\( -name '*.[oas]' -o -name '*.ko' -o -name '.*.cmd' \
		-o -name '.*.d' -o -name '.*.tmp' -o -name '*.mod.c' \) \
		-type f -print | xargs rm -f

help:
	@echo  '  Building external modules.'
	@echo  '  Syntax: make -C path/to/kernel/src M=$$PWD target'
	@echo  ''
	@echo  '  modules         - default target, build the module(s)'
	@echo  '  modules_install - install the module'
	@echo  '  clean           - remove generated files in module directory only'
	@echo  ''

# Dummies...
PHONY += prepare scripts
prepare: ;
scripts: ;
endif # KBUILD_EXTMOD

# Generate tags for editors
# ---------------------------------------------------------------------------

#We want __srctree to totally vanish out when KBUILD_OUTPUT is not set
#(which is the most common case IMHO) to avoid unneeded clutter in the big tags file.
#Adding $(srctree) adds about 20M on i386 to the size of the output file!

ifeq ($(src),$(obj))
__srctree =
else
__srctree = $(srctree)/
endif

ifeq ($(ALLSOURCE_ARCHS),)
ifeq ($(ARCH),um)
ALLINCLUDE_ARCHS := $(ARCH) $(SUBARCH)
else
ALLINCLUDE_ARCHS := $(SRCARCH)
endif
else
#Allow user to specify only ALLSOURCE_PATHS on the command line, keeping existing behaviour.
ALLINCLUDE_ARCHS := $(ALLSOURCE_ARCHS)
endif

ALLSOURCE_ARCHS := $(SRCARCH)

define find-sources
        ( for arch in $(ALLSOURCE_ARCHS) ; do \
	       find $(__srctree)arch/$${arch} $(RCS_FIND_IGNORE) \
		    -wholename $(__srctree)arch/$${arch}/include/asm -type d -prune \
	            -o -name $1 -print; \
	  done ; \
	  find $(__srctree)security/selinux/include $(RCS_FIND_IGNORE) \
	       -name $1 -print; \
	  find $(__srctree)include $(RCS_FIND_IGNORE) \
	       \( -name config -o -name 'asm-*' \) -prune \
	       -o -name $1 -print; \
	  for arch in $(ALLINCLUDE_ARCHS) ; do \
	       test -e $(__srctree)include/asm-$${arch} && \
                 find $(__srctree)include/asm-$${arch} $(RCS_FIND_IGNORE) \
	            -name $1 -print; \
	       test -e $(__srctree)arch/$${arch}/include/asm && \
	         find $(__srctree)arch/$${arch}/include/asm $(RCS_FIND_IGNORE) \
	            -name $1 -print; \
	  done ; \
	  find $(__srctree)include/asm-generic $(RCS_FIND_IGNORE) \
	       -name $1 -print; \
	  find $(__srctree) $(RCS_FIND_IGNORE) \
	       \( -name include -o -name arch -o -name '.tmp_*' \) -prune -o \
	       -name $1 -print; \
	  )
endef

define all-sources
	$(call find-sources,'*.[chS]')
endef
define all-kconfigs
	$(call find-sources,'Kconfig*')
endef
define all-defconfigs
	$(call find-sources,'defconfig')
endef

define xtags
	if $1 --version 2>&1 | grep -iq exuberant; then \
	    $(all-sources) | xargs $1 -a \
		-I __initdata,__exitdata,__acquires,__releases \
		-I __read_mostly,____cacheline_aligned,____cacheline_aligned_in_smp,____cacheline_internodealigned_in_smp \
		-I EXPORT_SYMBOL,EXPORT_SYMBOL_GPL \
		--extra=+f --c-kinds=+px \
		--regex-asm='/^ENTRY\(([^)]*)\).*/\1/'; \
	    $(all-kconfigs) | xargs $1 -a \
		--langdef=kconfig \
		--language-force=kconfig \
		--regex-kconfig='/^[[:blank:]]*(menu|)config[[:blank:]]+([[:alnum:]_]+)/\2/'; \
	    $(all-defconfigs) | xargs -r $1 -a \
		--langdef=dotconfig \
		--language-force=dotconfig \
		--regex-dotconfig='/^#?[[:blank:]]*(CONFIG_[[:alnum:]_]+)/\1/'; \
	elif $1 --version 2>&1 | grep -iq emacs; then \
	    $(all-sources) | xargs $1 -a; \
	    $(all-kconfigs) | xargs $1 -a \
		--regex='/^[ \t]*\(\(menu\)*config\)[ \t]+\([a-zA-Z0-9_]+\)/\3/'; \
	    $(all-defconfigs) | xargs -r $1 -a \
		--regex='/^#?[ \t]?\(CONFIG_[a-zA-Z0-9_]+\)/\1/'; \
	else \
	    $(all-sources) | xargs $1 -a; \
	fi
endef

quiet_cmd_cscope-file = FILELST cscope.files
      cmd_cscope-file = (echo \-k; echo \-q; $(all-sources)) > cscope.files

quiet_cmd_cscope = MAKE    cscope.out
      cmd_cscope = cscope -b -f cscope.out

cscope: FORCE
	$(call cmd,cscope-file)
	$(call cmd,cscope)

quiet_cmd_TAGS = MAKE   $@
define cmd_TAGS
	rm -f $@; \
	$(call xtags,etags)
endef

TAGS: FORCE
	$(call cmd,TAGS)

quiet_cmd_tags = MAKE   $@
define cmd_tags
	rm -f $@; \
	$(call xtags,ctags)
endef

tags: FORCE
	$(call cmd,tags)


# Scripts to check various things for consistency
# ---------------------------------------------------------------------------

includecheck:
	find * $(RCS_FIND_IGNORE) \
		-name '*.[hcS]' -type f -print | sort \
		| xargs $(PERL) -w $(srctree)/scripts/checkincludes.pl

versioncheck:
	find * $(RCS_FIND_IGNORE) \
		-name '*.[hcS]' -type f -print | sort \
		| xargs $(PERL) -w $(srctree)/scripts/checkversion.pl

namespacecheck:
	$(PERL) $(srctree)/scripts/namespace.pl

export_report:
	$(PERL) $(srctree)/scripts/export_report.pl

endif #ifeq ($(config-targets),1)
endif #ifeq ($(mixed-targets),1)

PHONY += checkstack kernelrelease kernelversion

# UML needs a little special treatment here.  It wants to use the host
# toolchain, so needs $(SUBARCH) passed to checkstack.pl.  Everyone
# else wants $(ARCH), including people doing cross-builds, which means
# that $(SUBARCH) doesn't work here.
ifeq ($(ARCH), um)
CHECKSTACK_ARCH := $(SUBARCH)
else
CHECKSTACK_ARCH := $(ARCH)
endif
checkstack:
	$(OBJDUMP) -d vmlinux $$(find . -name '*.ko') | \
	$(PERL) $(src)/scripts/checkstack.pl $(CHECKSTACK_ARCH)

kernelrelease:
	$(if $(wildcard include/config/kernel.release), $(Q)echo $(KERNELRELEASE), \
	$(error kernelrelease not valid - run 'make prepare' to update it))
kernelversion:
	@echo $(KERNELVERSION)

# Single targets
# ---------------------------------------------------------------------------
# Single targets are compatible with:
# - build with mixed source and output
# - build with separate output dir 'make O=...'
# - external modules
#
#  target-dir => where to store outputfile
#  build-dir  => directory in kernel source tree to use

ifeq ($(KBUILD_EXTMOD),)
        build-dir  = $(patsubst %/,%,$(dir $@))
        target-dir = $(dir $@)
else
        zap-slash=$(filter-out .,$(patsubst %/,%,$(dir $@)))
        build-dir  = $(KBUILD_EXTMOD)$(if $(zap-slash),/$(zap-slash))
        target-dir = $(if $(KBUILD_EXTMOD),$(dir $<),$(dir $@))
endif

%.s: %.c prepare scripts FORCE
	$(Q)$(MAKE) $(build)=$(build-dir) $(target-dir)$(notdir $@)
%.i: %.c prepare scripts FORCE
	$(Q)$(MAKE) $(build)=$(build-dir) $(target-dir)$(notdir $@)
%.o: %.c prepare scripts FORCE
	$(Q)$(MAKE) $(build)=$(build-dir) $(target-dir)$(notdir $@)
%.lst: %.c prepare scripts FORCE
	$(Q)$(MAKE) $(build)=$(build-dir) $(target-dir)$(notdir $@)
%.s: %.S prepare scripts FORCE
	$(Q)$(MAKE) $(build)=$(build-dir) $(target-dir)$(notdir $@)
%.o: %.S prepare scripts FORCE
	$(Q)$(MAKE) $(build)=$(build-dir) $(target-dir)$(notdir $@)
%.symtypes: %.c prepare scripts FORCE
	$(Q)$(MAKE) $(build)=$(build-dir) $(target-dir)$(notdir $@)

# Modules
/ %/: prepare scripts FORCE
	$(cmd_crmodverdir)
	$(Q)$(MAKE) KBUILD_MODULES=$(if $(CONFIG_MODULES),1) \
	$(build)=$(build-dir)
%.ko: prepare scripts FORCE
	$(cmd_crmodverdir)
	$(Q)$(MAKE) KBUILD_MODULES=$(if $(CONFIG_MODULES),1)   \
	$(build)=$(build-dir) $(@:.ko=.o)
	$(Q)$(MAKE) -f $(srctree)/scripts/Makefile.modpost

# FIXME Should go into a make.lib or something 
# ===========================================================================

quiet_cmd_rmdirs = $(if $(wildcard $(rm-dirs)),CLEAN   $(wildcard $(rm-dirs)))
      cmd_rmdirs = rm -rf $(rm-dirs)

quiet_cmd_rmfiles = $(if $(wildcard $(rm-files)),CLEAN   $(wildcard $(rm-files)))
      cmd_rmfiles = rm -f $(rm-files)

# Run depmod only if we have System.map and depmod is executable
quiet_cmd_depmod = DEPMOD  $(KERNELRELEASE)
      cmd_depmod = \
	if [ -r System.map -a -x $(DEPMOD) ]; then                              \
		$(DEPMOD) -ae -F System.map                                     \
		$(if $(strip $(INSTALL_MOD_PATH)), -b $(INSTALL_MOD_PATH) -r)   \
		$(KERNELRELEASE);                                               \
	fi

# Create temporary dir for module support files
# clean it up only when building all modules
cmd_crmodverdir = $(Q)mkdir -p $(MODVERDIR) \
                  $(if $(KBUILD_MODULES),; rm -f $(MODVERDIR)/*)

a_flags = -Wp,-MD,$(depfile) $(KBUILD_AFLAGS) $(AFLAGS_KERNEL) \
	  $(NOSTDINC_FLAGS) $(KBUILD_CPPFLAGS) \
	  $(modkern_aflags) $(EXTRA_AFLAGS) $(AFLAGS_$(basetarget).o)

quiet_cmd_as_o_S = AS      $@
cmd_as_o_S       = $(CC) $(a_flags) -c -o $@ $<

# read all saved command lines

targets := $(wildcard $(sort $(targets)))
cmd_files := $(wildcard .*.cmd $(foreach f,$(targets),$(dir $(f)).$(notdir $(f)).cmd))

ifneq ($(cmd_files),)
  $(cmd_files): ;	# Do not try to update included dependency files
  include $(cmd_files)
endif

# Shorthand for $(Q)$(MAKE) -f scripts/Makefile.clean obj=dir
# Usage:
# $(Q)$(MAKE) $(clean)=dir
clean := -f $(if $(KBUILD_SRC),$(srctree)/)scripts/Makefile.clean obj

endif	# skip-makefile

PHONY += FORCE
FORCE:

# Declare the contents of the .PHONY variable as phony.  We keep that
# information in a variable se we can use it in if_changed and friends.
.PHONY: $(PHONY)<|MERGE_RESOLUTION|>--- conflicted
+++ resolved
@@ -1,11 +1,7 @@
 VERSION = 2
 PATCHLEVEL = 6
 SUBLEVEL = 28
-<<<<<<< HEAD
-EXTRAVERSION = -rc5
-=======
 EXTRAVERSION = -rc6
->>>>>>> 5f5db591
 NAME = Killer Bat of Doom
 
 # *DOCUMENTATION*
