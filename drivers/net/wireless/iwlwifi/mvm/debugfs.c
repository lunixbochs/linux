--- conflicted
+++ resolved
@@ -300,8 +300,6 @@
 	return count;
 }
 
-<<<<<<< HEAD
-=======
 static ssize_t iwl_dbgfs_mac_params_read(struct file *file,
 					 char __user *user_buf,
 					 size_t count, loff_t *ppos)
@@ -363,7 +361,6 @@
 	return simple_read_from_buffer(user_buf, count, ppos, buf, pos);
 }
 
->>>>>>> b006ed54
 #define BT_MBOX_MSG(_notif, _num, _field)				     \
 	((le32_to_cpu((_notif)->mbox_msg[(_num)]) & BT_MBOX##_num##_##_field)\
 	>> BT_MBOX##_num##_##_field##_POS)
@@ -527,12 +524,9 @@
 MVM_DEBUGFS_WRITE_FILE_OPS(power_down_allow);
 MVM_DEBUGFS_WRITE_FILE_OPS(power_down_d3_allow);
 MVM_DEBUGFS_WRITE_FILE_OPS(fw_restart);
-<<<<<<< HEAD
-=======
 
 /* Interface specific debugfs entries */
 MVM_DEBUGFS_READ_FILE_OPS(mac_params);
->>>>>>> b006ed54
 
 int iwl_mvm_dbgfs_register(struct iwl_mvm *mvm, struct dentry *dbgfs_dir)
 {
