/*
 * Copyright (c) 2008-2011 Atheros Communications Inc.
 *
 * Permission to use, copy, modify, and/or distribute this software for any
 * purpose with or without fee is hereby granted, provided that the above
 * copyright notice and this permission notice appear in all copies.
 *
 * THE SOFTWARE IS PROVIDED "AS IS" AND THE AUTHOR DISCLAIMS ALL WARRANTIES
 * WITH REGARD TO THIS SOFTWARE INCLUDING ALL IMPLIED WARRANTIES OF
 * MERCHANTABILITY AND FITNESS. IN NO EVENT SHALL THE AUTHOR BE LIABLE FOR
 * ANY SPECIAL, DIRECT, INDIRECT, OR CONSEQUENTIAL DAMAGES OR ANY DAMAGES
 * WHATSOEVER RESULTING FROM LOSS OF USE, DATA OR PROFITS, WHETHER IN AN
 * ACTION OF CONTRACT, NEGLIGENCE OR OTHER TORTIOUS ACTION, ARISING OUT OF
 * OR IN CONNECTION WITH THE USE OR PERFORMANCE OF THIS SOFTWARE.
 */

#define pr_fmt(fmt) KBUILD_MODNAME ": " fmt

#include <linux/nl80211.h>
#include <linux/pci.h>
#include <linux/pci-aspm.h>
#include <linux/ath9k_platform.h>
#include <linux/module.h>
#include "ath9k.h"

static DEFINE_PCI_DEVICE_TABLE(ath_pci_id_table) = {
	{ PCI_VDEVICE(ATHEROS, 0x0023) }, /* PCI   */
	{ PCI_VDEVICE(ATHEROS, 0x0024) }, /* PCI-E */
	{ PCI_VDEVICE(ATHEROS, 0x0027) }, /* PCI   */
	{ PCI_VDEVICE(ATHEROS, 0x0029) }, /* PCI   */
	{ PCI_VDEVICE(ATHEROS, 0x002A) }, /* PCI-E */
	{ PCI_VDEVICE(ATHEROS, 0x002B) }, /* PCI-E */
	{ PCI_VDEVICE(ATHEROS, 0x002C) }, /* PCI-E 802.11n bonded out */
	{ PCI_VDEVICE(ATHEROS, 0x002D) }, /* PCI   */
	{ PCI_VDEVICE(ATHEROS, 0x002E) }, /* PCI-E */
	{ PCI_VDEVICE(ATHEROS, 0x0030) }, /* PCI-E  AR9300 */
	{ PCI_VDEVICE(ATHEROS, 0x0032) }, /* PCI-E  AR9485 */
	{ PCI_VDEVICE(ATHEROS, 0x0033) }, /* PCI-E  AR9580 */
	{ PCI_VDEVICE(ATHEROS, 0x0034) }, /* PCI-E  AR9462 */
	{ PCI_VDEVICE(ATHEROS, 0x0037) }, /* PCI-E  AR1111/AR9485 */
	{ PCI_VDEVICE(ATHEROS, 0x0036) }, /* PCI-E  AR9565 */
	{ 0 }
};


/* return bus cachesize in 4B word units */
static void ath_pci_read_cachesize(struct ath_common *common, int *csz)
{
	struct ath_softc *sc = (struct ath_softc *) common->priv;
	u8 u8tmp;

	pci_read_config_byte(to_pci_dev(sc->dev), PCI_CACHE_LINE_SIZE, &u8tmp);
	*csz = (int)u8tmp;

	/*
	 * This check was put in to avoid "unpleasant" consequences if
	 * the bootrom has not fully initialized all PCI devices.
	 * Sometimes the cache line size register is not set
	 */

	if (*csz == 0)
		*csz = DEFAULT_CACHELINE >> 2;   /* Use the default size */
}

static bool ath_pci_eeprom_read(struct ath_common *common, u32 off, u16 *data)
{
	struct ath_softc *sc = (struct ath_softc *) common->priv;
	struct ath9k_platform_data *pdata = sc->dev->platform_data;

	if (pdata) {
		if (off >= (ARRAY_SIZE(pdata->eeprom_data))) {
			ath_err(common,
				"%s: eeprom read failed, offset %08x is out of range\n",
				__func__, off);
		}

		*data = pdata->eeprom_data[off];
	} else {
		struct ath_hw *ah = (struct ath_hw *) common->ah;

		common->ops->read(ah, AR5416_EEPROM_OFFSET +
				      (off << AR5416_EEPROM_S));

		if (!ath9k_hw_wait(ah,
				   AR_EEPROM_STATUS_DATA,
				   AR_EEPROM_STATUS_DATA_BUSY |
				   AR_EEPROM_STATUS_DATA_PROT_ACCESS, 0,
				   AH_WAIT_TIMEOUT)) {
			return false;
		}

		*data = MS(common->ops->read(ah, AR_EEPROM_STATUS_DATA),
			   AR_EEPROM_STATUS_DATA_VAL);
	}

	return true;
}

static void ath_pci_extn_synch_enable(struct ath_common *common)
{
	struct ath_softc *sc = (struct ath_softc *) common->priv;
	struct pci_dev *pdev = to_pci_dev(sc->dev);
	u8 lnkctl;

	pci_read_config_byte(pdev, sc->sc_ah->caps.pcie_lcr_offset, &lnkctl);
	lnkctl |= PCI_EXP_LNKCTL_ES;
	pci_write_config_byte(pdev, sc->sc_ah->caps.pcie_lcr_offset, lnkctl);
}

/* Need to be called after we discover btcoex capabilities */
static void ath_pci_aspm_init(struct ath_common *common)
{
	struct ath_softc *sc = (struct ath_softc *) common->priv;
	struct ath_hw *ah = sc->sc_ah;
	struct pci_dev *pdev = to_pci_dev(sc->dev);
	struct pci_dev *parent;
	u16 aspm;

	if (!ah->is_pciexpress)
		return;

	parent = pdev->bus->self;
	if (!parent)
		return;

<<<<<<< HEAD
	if (ath9k_hw_get_btcoex_scheme(ah) != ATH_BTCOEX_CFG_NONE) {
		/* Bluetooth coexistance requires disabling ASPM. */
		pcie_capability_clear_word(pdev, PCI_EXP_LNKCTL,
			PCIE_LINK_STATE_L0S | PCIE_LINK_STATE_L1);
=======
	if ((ath9k_hw_get_btcoex_scheme(ah) != ATH_BTCOEX_CFG_NONE) &&
	    (AR_SREV_9285(ah))) {
		/* Bluetooth coexistance requires disabling ASPM for AR9285. */
		pci_read_config_byte(pdev, pos + PCI_EXP_LNKCTL, &aspm);
		aspm &= ~(PCIE_LINK_STATE_L0S | PCIE_LINK_STATE_L1);
		pci_write_config_byte(pdev, pos + PCI_EXP_LNKCTL, aspm);
>>>>>>> a3a6cab5

		/*
		 * Both upstream and downstream PCIe components should
		 * have the same ASPM settings.
		 */
		pcie_capability_clear_word(parent, PCI_EXP_LNKCTL,
			PCIE_LINK_STATE_L0S | PCIE_LINK_STATE_L1);

		ath_info(common, "Disabling ASPM since BTCOEX is enabled\n");
		return;
	}

	pcie_capability_read_word(parent, PCI_EXP_LNKCTL, &aspm);
	if (aspm & (PCIE_LINK_STATE_L0S | PCIE_LINK_STATE_L1)) {
		ah->aspm_enabled = true;
		/* Initialize PCIe PM and SERDES registers. */
		ath9k_hw_configpcipowersave(ah, false);
		ath_info(common, "ASPM enabled: 0x%x\n", aspm);
	}
}

static const struct ath_bus_ops ath_pci_bus_ops = {
	.ath_bus_type = ATH_PCI,
	.read_cachesize = ath_pci_read_cachesize,
	.eeprom_read = ath_pci_eeprom_read,
	.extn_synch_en = ath_pci_extn_synch_enable,
	.aspm_init = ath_pci_aspm_init,
};

static int ath_pci_probe(struct pci_dev *pdev, const struct pci_device_id *id)
{
	void __iomem *mem;
	struct ath_softc *sc;
	struct ieee80211_hw *hw;
	u8 csz;
	u32 val;
	int ret = 0;
	char hw_name[64];

	if (pci_enable_device(pdev))
		return -EIO;

	ret =  pci_set_dma_mask(pdev, DMA_BIT_MASK(32));
	if (ret) {
		pr_err("32-bit DMA not available\n");
		goto err_dma;
	}

	ret = pci_set_consistent_dma_mask(pdev, DMA_BIT_MASK(32));
	if (ret) {
		pr_err("32-bit DMA consistent DMA enable failed\n");
		goto err_dma;
	}

	/*
	 * Cache line size is used to size and align various
	 * structures used to communicate with the hardware.
	 */
	pci_read_config_byte(pdev, PCI_CACHE_LINE_SIZE, &csz);
	if (csz == 0) {
		/*
		 * Linux 2.4.18 (at least) writes the cache line size
		 * register as a 16-bit wide register which is wrong.
		 * We must have this setup properly for rx buffer
		 * DMA to work so force a reasonable value here if it
		 * comes up zero.
		 */
		csz = L1_CACHE_BYTES / sizeof(u32);
		pci_write_config_byte(pdev, PCI_CACHE_LINE_SIZE, csz);
	}
	/*
	 * The default setting of latency timer yields poor results,
	 * set it to the value used by other systems. It may be worth
	 * tweaking this setting more.
	 */
	pci_write_config_byte(pdev, PCI_LATENCY_TIMER, 0xa8);

	pci_set_master(pdev);

	/*
	 * Disable the RETRY_TIMEOUT register (0x41) to keep
	 * PCI Tx retries from interfering with C3 CPU state.
	 */
	pci_read_config_dword(pdev, 0x40, &val);
	if ((val & 0x0000ff00) != 0)
		pci_write_config_dword(pdev, 0x40, val & 0xffff00ff);

	ret = pci_request_region(pdev, 0, "ath9k");
	if (ret) {
		dev_err(&pdev->dev, "PCI memory region reserve error\n");
		ret = -ENODEV;
		goto err_region;
	}

	mem = pci_iomap(pdev, 0, 0);
	if (!mem) {
		pr_err("PCI memory map error\n") ;
		ret = -EIO;
		goto err_iomap;
	}

	hw = ieee80211_alloc_hw(sizeof(struct ath_softc), &ath9k_ops);
	if (!hw) {
		dev_err(&pdev->dev, "No memory for ieee80211_hw\n");
		ret = -ENOMEM;
		goto err_alloc_hw;
	}

	SET_IEEE80211_DEV(hw, &pdev->dev);
	pci_set_drvdata(pdev, hw);

	sc = hw->priv;
	sc->hw = hw;
	sc->dev = &pdev->dev;
	sc->mem = mem;

	/* Will be cleared in ath9k_start() */
	set_bit(SC_OP_INVALID, &sc->sc_flags);

	ret = request_irq(pdev->irq, ath_isr, IRQF_SHARED, "ath9k", sc);
	if (ret) {
		dev_err(&pdev->dev, "request_irq failed\n");
		goto err_irq;
	}

	sc->irq = pdev->irq;

	ret = ath9k_init_device(id->device, sc, &ath_pci_bus_ops);
	if (ret) {
		dev_err(&pdev->dev, "Failed to initialize device\n");
		goto err_init;
	}

	ath9k_hw_name(sc->sc_ah, hw_name, sizeof(hw_name));
	wiphy_info(hw->wiphy, "%s mem=0x%lx, irq=%d\n",
		   hw_name, (unsigned long)mem, pdev->irq);

	return 0;

err_init:
	free_irq(sc->irq, sc);
err_irq:
	ieee80211_free_hw(hw);
err_alloc_hw:
	pci_iounmap(pdev, mem);
err_iomap:
	pci_release_region(pdev, 0);
err_region:
	/* Nothing */
err_dma:
	pci_disable_device(pdev);
	return ret;
}

static void ath_pci_remove(struct pci_dev *pdev)
{
	struct ieee80211_hw *hw = pci_get_drvdata(pdev);
	struct ath_softc *sc = hw->priv;
	void __iomem *mem = sc->mem;

	if (!is_ath9k_unloaded)
		sc->sc_ah->ah_flags |= AH_UNPLUGGED;
	ath9k_deinit_device(sc);
	free_irq(sc->irq, sc);
	ieee80211_free_hw(sc->hw);

	pci_iounmap(pdev, mem);
	pci_disable_device(pdev);
	pci_release_region(pdev, 0);
}

#ifdef CONFIG_PM

static int ath_pci_suspend(struct device *device)
{
	struct pci_dev *pdev = to_pci_dev(device);
	struct ieee80211_hw *hw = pci_get_drvdata(pdev);
	struct ath_softc *sc = hw->priv;

	if (sc->wow_enabled)
		return 0;

	/* The device has to be moved to FULLSLEEP forcibly.
	 * Otherwise the chip never moved to full sleep,
	 * when no interface is up.
	 */
	ath9k_stop_btcoex(sc);
	ath9k_hw_disable(sc->sc_ah);
	ath9k_hw_setpower(sc->sc_ah, ATH9K_PM_FULL_SLEEP);

	return 0;
}

static int ath_pci_resume(struct device *device)
{
	struct pci_dev *pdev = to_pci_dev(device);
	u32 val;

	/*
	 * Suspend/Resume resets the PCI configuration space, so we have to
	 * re-disable the RETRY_TIMEOUT register (0x41) to keep
	 * PCI Tx retries from interfering with C3 CPU state
	 */
	pci_read_config_dword(pdev, 0x40, &val);
	if ((val & 0x0000ff00) != 0)
		pci_write_config_dword(pdev, 0x40, val & 0xffff00ff);

	return 0;
}

static const struct dev_pm_ops ath9k_pm_ops = {
	.suspend = ath_pci_suspend,
	.resume = ath_pci_resume,
	.freeze = ath_pci_suspend,
	.thaw = ath_pci_resume,
	.poweroff = ath_pci_suspend,
	.restore = ath_pci_resume,
};

#define ATH9K_PM_OPS	(&ath9k_pm_ops)

#else /* !CONFIG_PM */

#define ATH9K_PM_OPS	NULL

#endif /* !CONFIG_PM */


MODULE_DEVICE_TABLE(pci, ath_pci_id_table);

static struct pci_driver ath_pci_driver = {
	.name       = "ath9k",
	.id_table   = ath_pci_id_table,
	.probe      = ath_pci_probe,
	.remove     = ath_pci_remove,
	.driver.pm  = ATH9K_PM_OPS,
};

int ath_pci_init(void)
{
	return pci_register_driver(&ath_pci_driver);
}

void ath_pci_exit(void)
{
	pci_unregister_driver(&ath_pci_driver);
}<|MERGE_RESOLUTION|>--- conflicted
+++ resolved
@@ -123,19 +123,11 @@
 	if (!parent)
 		return;
 
-<<<<<<< HEAD
-	if (ath9k_hw_get_btcoex_scheme(ah) != ATH_BTCOEX_CFG_NONE) {
+	if ((ath9k_hw_get_btcoex_scheme(ah) != ATH_BTCOEX_CFG_NONE) &&
+	    (AR_SREV_9285(ah))) {
 		/* Bluetooth coexistance requires disabling ASPM. */
 		pcie_capability_clear_word(pdev, PCI_EXP_LNKCTL,
 			PCIE_LINK_STATE_L0S | PCIE_LINK_STATE_L1);
-=======
-	if ((ath9k_hw_get_btcoex_scheme(ah) != ATH_BTCOEX_CFG_NONE) &&
-	    (AR_SREV_9285(ah))) {
-		/* Bluetooth coexistance requires disabling ASPM for AR9285. */
-		pci_read_config_byte(pdev, pos + PCI_EXP_LNKCTL, &aspm);
-		aspm &= ~(PCIE_LINK_STATE_L0S | PCIE_LINK_STATE_L1);
-		pci_write_config_byte(pdev, pos + PCI_EXP_LNKCTL, aspm);
->>>>>>> a3a6cab5
 
 		/*
 		 * Both upstream and downstream PCIe components should
