menuconfig REGULATOR
	bool "Voltage and Current Regulator Support"
	help
	  Generic Voltage and Current Regulator support.

	  This framework is designed to provide a generic interface to voltage
	  and current regulators within the Linux kernel. It's intended to
	  provide voltage and current control to client or consumer drivers and
	  also provide status information to user space applications through a
	  sysfs interface.

	  The intention is to allow systems to dynamically control regulator
	  output in order to save power and prolong battery life. This applies
	  to both voltage regulators (where voltage output is controllable) and
	  current sinks (where current output is controllable).

	  This framework safely compiles out if not selected so that client
	  drivers can still be used in systems with no software controllable
	  regulators.

	  If unsure, say no.


if REGULATOR

config REGULATOR_DEBUG
	bool "Regulator debug support"
	help
	  Say yes here to enable debugging support.

config REGULATOR_FIXED_VOLTAGE
	tristate "Fixed voltage regulator support"
	help
	  This driver provides support for fixed voltage regulators,
	  useful for systems which use a combination of software
	  managed regulators and simple non-configurable regulators.

config REGULATOR_VIRTUAL_CONSUMER
	tristate "Virtual regulator consumer support"
	help
	  This driver provides a virtual consumer for the voltage and
	  current regulator API which provides sysfs controls for
	  configuring the supplies requested.  This is mainly useful
	  for test purposes.

	  If unsure, say no.

config REGULATOR_USERSPACE_CONSUMER
	tristate "Userspace regulator consumer support"
	help
	  There are some classes of devices that are controlled entirely
	  from user space. Userspace consumer driver provides ability to
	  control power supplies for such devices.

	  If unsure, say no.

config REGULATOR_88PM800
	tristate "Marvell 88PM800 Power regulators"
	depends on MFD_88PM800
	help
	  This driver supports Marvell 88PM800 voltage regulator chips.
	  It delivers digitally programmable output,
	  the voltage is programmed via I2C interface.
	  It's suitable to support PXA988 chips to control VCC_MAIN and
	  various voltages.

config REGULATOR_88PM8607
	tristate "Marvell 88PM8607 Power regulators"
	depends on MFD_88PM860X=y
	help
	  This driver supports 88PM8607 voltage regulator chips.

config REGULATOR_AD5398
	tristate "Analog Devices AD5398/AD5821 regulators"
	depends on I2C
	help
	  This driver supports AD5398 and AD5821 current regulator chips.
	  If building into module, its name is ad5398.ko.

config REGULATOR_ANATOP
	tristate "Freescale i.MX on-chip ANATOP LDO regulators"
	depends on MFD_SYSCON
	help
	  Say y here to support Freescale i.MX on-chip ANATOP LDOs
	  regulators. It is recommended that this option be
	  enabled on i.MX6 platform.

config REGULATOR_AAT2870
	tristate "AnalogicTech AAT2870 Regulators"
	depends on MFD_AAT2870_CORE
	help
	  If you have a AnalogicTech AAT2870 say Y to enable the
	  regulator driver.

config REGULATOR_AB3100
	tristate "ST-Ericsson AB3100 Regulator functions"
	depends on AB3100_CORE
	default y if AB3100_CORE
	help
	 These regulators correspond to functionality in the
	 AB3100 analog baseband dealing with power regulators
	 for the system.

config REGULATOR_AB8500
	bool "ST-Ericsson AB8500 Power Regulators"
	depends on AB8500_CORE
	help
	  This driver supports the regulators found on the ST-Ericsson mixed
	  signal AB8500 PMIC

config REGULATOR_ARIZONA
	tristate "Wolfson Arizona class devices"
	depends on MFD_ARIZONA
	depends on SND_SOC
	help
	  Support for the regulators found on Wolfson Arizona class
	  devices.

config REGULATOR_AS3711
	tristate "AS3711 PMIC"
	depends on MFD_AS3711
	help
	  This driver provides support for the voltage regulators on the
	  AS3711 PMIC

<<<<<<< HEAD
=======
config REGULATOR_AS3722
	tristate "AMS AS3722 PMIC Regulators"
	depends on MFD_AS3722
	help
	  This driver provides support for the voltage regulators on the
	  AS3722 PMIC. This will enable support for all the software
	  controllable DCDC/LDO regulators.

>>>>>>> d8ec26d7
config REGULATOR_DA903X
	tristate "Dialog Semiconductor DA9030/DA9034 regulators"
	depends on PMIC_DA903X
	help
	  Say y here to support the BUCKs and LDOs regulators found on
	  Dialog Semiconductor DA9030/DA9034 PMIC.

config REGULATOR_DA9052
	tristate "Dialog Semiconductor DA9052/DA9053 regulators"
	depends on PMIC_DA9052
	help
	  This driver supports the voltage regulators of DA9052-BC and
	  DA9053-AA/Bx PMIC.

config REGULATOR_DA9055
	tristate "Dialog Semiconductor DA9055 regulators"
	depends on MFD_DA9055
	help
	  Say y here to support the BUCKs and LDOs regulators found on
	  Dialog Semiconductor DA9055 PMIC.

	  This driver can also be built as a module. If so, the module
	  will be called da9055-regulator.

config REGULATOR_DA9063
	tristate "Dialog Semiconductor DA9063 regulators"
	depends on MFD_DA9063
	help
	  Say y here to support the BUCKs and LDOs regulators found on
	  DA9063 PMICs.

	  This driver can also be built as a module. If so, the module
	  will be called da9063-regulator.

config REGULATOR_DA9210
	tristate "Dialog Semiconductor DA9210 regulator"
	depends on I2C
	select REGMAP_I2C
	help
	  Say y here to support for the Dialog Semiconductor DA9210.
	  The DA9210 is a multi-phase synchronous step down
	  converter 12A DC-DC Buck controlled through an I2C
	  interface.

config REGULATOR_DBX500_PRCMU
	bool

config REGULATOR_DB8500_PRCMU
	bool "ST-Ericsson DB8500 Voltage Domain Regulators"
	depends on MFD_DB8500_PRCMU
	select REGULATOR_DBX500_PRCMU
	help
	  This driver supports the voltage domain regulators controlled by the
	  DB8500 PRCMU

config REGULATOR_FAN53555
	tristate "Fairchild FAN53555 Regulator"
	depends on I2C
	select REGMAP_I2C
	help
	  This driver supports Fairchild FAN53555 Digitally Programmable
	  TinyBuck Regulator. The FAN53555 is a step-down switching voltage
	  regulator that delivers a digitally programmable output from an
	  input voltage supply of 2.5V to 5.5V. The output voltage is
	  programmed through an I2C interface.

config REGULATOR_GPIO
	tristate "GPIO regulator support"
	depends on GPIOLIB
	help
	  This driver provides support for regulators that can be
	  controlled via gpios.
	  It is capable of supporting current and voltage regulators
	  and the platform has to provide a mapping of GPIO-states
	  to target volts/amps.

config REGULATOR_ISL6271A
	tristate "Intersil ISL6271A Power regulator"
	depends on I2C
	help
	  This driver supports ISL6271A voltage regulator chip.

config REGULATOR_LP3971
	tristate "National Semiconductors LP3971 PMIC regulator driver"
	depends on I2C
	help
	 Say Y here to support the voltage regulators and convertors
	 on National Semiconductors LP3971 PMIC

config REGULATOR_LP3972
	tristate "National Semiconductors LP3972 PMIC regulator driver"
	depends on I2C
	help
	 Say Y here to support the voltage regulators and convertors
	 on National Semiconductors LP3972 PMIC

config REGULATOR_LP872X
	tristate "TI/National Semiconductor LP8720/LP8725 voltage regulators"
	depends on I2C
	select REGMAP_I2C
	help
	  This driver supports LP8720/LP8725 PMIC

config REGULATOR_LP8755
	tristate "TI LP8755 High Performance PMU driver"
	depends on I2C
	select REGMAP_I2C
	help
	  This driver supports LP8755 High Performance PMU driver. This
	  chip contains six step-down DC/DC converters which can support
	  9 mode multiphase configuration.

config REGULATOR_LP8788
	tristate "TI LP8788 Power Regulators"
	depends on MFD_LP8788
	help
	  This driver supports LP8788 voltage regulator chip.

config REGULATOR_MAX1586
	tristate "Maxim 1586/1587 voltage regulator"
	depends on I2C
	help
	  This driver controls a Maxim 1586 or 1587 voltage output
	  regulator via I2C bus. The provided regulator is suitable
	  for PXA27x chips to control VCC_CORE and VCC_USIM voltages.

config REGULATOR_MAX8649
	tristate "Maxim 8649 voltage regulator"
	depends on I2C
	select REGMAP_I2C
	help
	  This driver controls a Maxim 8649 voltage output regulator via
	  I2C bus.

config REGULATOR_MAX8660
	tristate "Maxim 8660/8661 voltage regulator"
	depends on I2C
	help
	  This driver controls a Maxim 8660/8661 voltage output
	  regulator via I2C bus.

config REGULATOR_MAX8907
	tristate "Maxim 8907 voltage regulator"
	depends on MFD_MAX8907
	help
	  This driver controls a Maxim 8907 voltage output regulator
	  via I2C bus. The provided regulator is suitable for Tegra
	  chip to control Step-Down DC-DC and LDOs.

config REGULATOR_MAX8925
	tristate "Maxim MAX8925 Power Management IC"
	depends on MFD_MAX8925
	help
	  Say y here to support the voltage regulaltor of Maxim MAX8925 PMIC.

config REGULATOR_MAX8952
	tristate "Maxim MAX8952 Power Management IC"
	depends on I2C
	help
	  This driver controls a Maxim 8952 voltage output regulator
	  via I2C bus. Maxim 8952 has one voltage output and supports 4 DVS
	  modes ranging from 0.77V to 1.40V by 0.01V steps.

config REGULATOR_MAX8973
	tristate "Maxim MAX8973 voltage regulator "
	depends on I2C
	select REGMAP_I2C
	help
	  The MAXIM MAX8973 high-efficiency. three phase, DC-DC step-down
	  switching regulator delievers up to 9A of output current. Each
	  phase operates at a 2MHz fixed frequency with a 120 deg shift
	  from the adjacent phase, allowing the use of small magnetic component.

config REGULATOR_MAX8997
	tristate "Maxim 8997/8966 regulator"
	depends on MFD_MAX8997
	help
	  This driver controls a Maxim 8997/8966 regulator
	  via I2C bus. The provided regulator is suitable for S5PC110,
	  S5PV210, and Exynos-4 chips to control VCC_CORE and
	  VCC_USIM voltages.

config REGULATOR_MAX8998
	tristate "Maxim 8998 voltage regulator"
	depends on MFD_MAX8998
	help
	  This driver controls a Maxim 8998 voltage output regulator
	  via I2C bus. The provided regulator is suitable for S3C6410
	  and S5PC1XX chips to control VCC_CORE and VCC_USIM voltages.

config REGULATOR_MAX77686
	tristate "Maxim 77686 regulator"
	depends on MFD_MAX77686
	help
	  This driver controls a Maxim 77686 regulator
	  via I2C bus. The provided regulator is suitable for
	  Exynos-4 chips to control VARM and VINT voltages.

config REGULATOR_MAX77693
	tristate "Maxim MAX77693 regulator"
	depends on MFD_MAX77693
	help
	  This driver controls a Maxim 77693 regulator via I2C bus.
	  The regulators include two LDOs, 'SAFEOUT1', 'SAFEOUT2'
	  and one current regulator 'CHARGER'. This is suitable for
	  Exynos-4x12 chips.

config REGULATOR_MC13XXX_CORE
	tristate

config REGULATOR_MC13783
	tristate "Freescale MC13783 regulator driver"
	depends on MFD_MC13783
	select REGULATOR_MC13XXX_CORE
	help
	  Say y here to support the regulators found on the Freescale MC13783
	  PMIC.

config REGULATOR_MC13892
	tristate "Freescale MC13892 regulator driver"
	depends on MFD_MC13XXX
	select REGULATOR_MC13XXX_CORE
	help
	  Say y here to support the regulators found on the Freescale MC13892
	  PMIC.

config REGULATOR_PALMAS
	tristate "TI Palmas PMIC Regulators"
	depends on MFD_PALMAS
	help
	  If you wish to control the regulators on the Palmas series of
	  chips say Y here. This will enable support for all the software
	  controllable SMPS/LDO regulators.

	  The regulators available on Palmas series chips vary depending
	  on the muxing. This is handled automatically in the driver by
	  reading the mux info from OTP.

config REGULATOR_PCAP
	tristate "Motorola PCAP2 regulator driver"
	depends on EZX_PCAP
	help
	 This driver provides support for the voltage regulators of the
	 PCAP2 PMIC.

config REGULATOR_PCF50633
	tristate "NXP PCF50633 regulator driver"
	depends on MFD_PCF50633
	help
	 Say Y here to support the voltage regulators and convertors
	 on PCF50633

config REGULATOR_PFUZE100
	tristate "Support regulators on Freescale PFUZE100 PMIC"
	depends on I2C
	select REGMAP_I2C
	help
	  Say y here to support the regulators found on the Freescale PFUZE100
	  PMIC.

config REGULATOR_RC5T583
	tristate "RICOH RC5T583 Power regulators"
	depends on MFD_RC5T583
	help
	  Select this option to enable the power regulator of RICOH
	  PMIC RC5T583.
	  This driver supports the control of different power rails of device
	  through regulator interface. The device supports multiple DCDC/LDO
	  outputs which can be controlled by i2c communication.

config REGULATOR_S2MPS11
	tristate "Samsung S2MPS11 voltage regulator"
	depends on MFD_SEC_CORE
	help
	 This driver supports a Samsung S2MPS11 voltage output regulator
	 via I2C bus. S2MPS11 is comprised of high efficient Buck converters
	 including Dual-Phase Buck converter, Buck-Boost converter, various LDOs.

config REGULATOR_S5M8767
	tristate "Samsung S5M8767A voltage regulator"
	depends on MFD_SEC_CORE
	help
	 This driver supports a Samsung S5M8767A voltage output regulator
	 via I2C bus. S5M8767A have 9 Bucks and 28 LDOs output and
	 supports DVS mode with 8bits of output voltage control.

config REGULATOR_TI_ABB
	tristate "TI Adaptive Body Bias on-chip LDO"
	depends on ARCH_OMAP
<<<<<<< HEAD
	help
	  Select this option to support Texas Instruments' on-chip Adaptive Body
	  Bias (ABB) LDO regulators. It is recommended that this option be
	  enabled on required TI SoC. Certain Operating Performance Points
	  on TI SoCs may be unstable without enabling this as it provides
	  device specific optimized bias to allow/optimize functionality.
=======
	help
	  Select this option to support Texas Instruments' on-chip Adaptive Body
	  Bias (ABB) LDO regulators. It is recommended that this option be
	  enabled on required TI SoC. Certain Operating Performance Points
	  on TI SoCs may be unstable without enabling this as it provides
	  device specific optimized bias to allow/optimize functionality.

config REGULATOR_STW481X_VMMC
	bool "ST Microelectronics STW481X VMMC regulator"
	depends on MFD_STW481X
	default y if MFD_STW481X
	help
	  This driver supports the internal VMMC regulator in the STw481x
	  PMIC chips.
>>>>>>> d8ec26d7

config REGULATOR_TPS51632
	tristate "TI TPS51632 Power Regulator"
	depends on I2C
	select REGMAP_I2C
	help
	  This driver supports TPS51632 voltage regulator chip.
	  The TPS51632 is 3-2-1 Phase D-Cap+ Step Down Driverless Controller
	  with Serial VID control and DVFS.
	  The voltage output can be configure through I2C interface or PWM
	  interface.

config REGULATOR_TPS6105X
	tristate "TI TPS6105X Power regulators"
	depends on TPS6105X
	default y if TPS6105X
	help
	  This driver supports TPS61050/TPS61052 voltage regulator chips.
	  It is a single boost converter primarily for white LEDs and
	  audio amplifiers.

config REGULATOR_TPS62360
	tristate "TI TPS6236x Power Regulator"
	depends on I2C
	select REGMAP_I2C
	help
	  This driver supports TPS6236x voltage regulator chip. This
	  regulator is meant for processor core supply. This chip is
	  high-frequency synchronous step down dc-dc converter optimized
	  for battery-powered portable applications.

config REGULATOR_TPS65023
	tristate "TI TPS65023 Power regulators"
	depends on I2C
	select REGMAP_I2C
	help
	  This driver supports TPS65023 voltage regulator chips. TPS65023 provides
	  three step-down converters and two general-purpose LDO voltage regulators.
	  It supports TI's software based Class-2 SmartReflex implementation.

config REGULATOR_TPS6507X
	tristate "TI TPS6507X Power regulators"
	depends on I2C
	help
	  This driver supports TPS6507X voltage regulator chips. TPS6507X provides
	  three step-down converters and two general-purpose LDO voltage regulators.
	  It supports TI's software based Class-2 SmartReflex implementation.

config REGULATOR_TPS65090
	tristate "TI TPS65090 Power regulator"
	depends on MFD_TPS65090
	help
	  This driver provides support for the voltage regulators on the
	  TI TPS65090 PMIC.

config REGULATOR_TPS65217
	tristate "TI TPS65217 Power regulators"
	depends on MFD_TPS65217
	help
	  This driver supports TPS65217 voltage regulator chips. TPS65217
	  provides three step-down converters and four general-purpose LDO
	  voltage regulators. It supports software based voltage control
	  for different voltage domains

config REGULATOR_TPS6524X
	tristate "TI TPS6524X Power regulators"
	depends on SPI
	help
	  This driver supports TPS6524X voltage regulator chips. TPS6524X
	  provides three step-down converters and two general-purpose LDO
	  voltage regulators.  This device is interfaced using a customized
	  serial interface currently supported on the sequencer serial
	  port controller.

config REGULATOR_TPS6586X
	tristate "TI TPS6586X Power regulators"
	depends on MFD_TPS6586X
	help
	  This driver supports TPS6586X voltage regulator chips.

config REGULATOR_TPS65910
	tristate "TI TPS65910/TPS65911 Power Regulators"
	depends on MFD_TPS65910
	help
	  This driver supports TPS65910/TPS65911 voltage regulator chips.

config REGULATOR_TPS65912
	tristate "TI TPS65912 Power regulator"
	depends on (MFD_TPS65912_I2C || MFD_TPS65912_SPI)
	help
	    This driver supports TPS65912 voltage regulator chip.

config REGULATOR_TPS80031
	tristate "TI TPS80031/TPS80032 power regualtor driver"
	depends on MFD_TPS80031
	help
	  TPS80031/ TPS80032 Fully Integrated Power Management with Power
	  Path and Battery Charger. It has 5 configurable step-down
	  converters, 11 general purpose LDOs, VBUS generator and digital
	  output to control regulators.

config REGULATOR_TWL4030
	tristate "TI TWL4030/TWL5030/TWL6030/TPS659x0 PMIC"
	depends on TWL4030_CORE
	help
	  This driver supports the voltage regulators provided by
	  this family of companion chips.

config REGULATOR_VEXPRESS
	tristate "Versatile Express regulators"
	depends on VEXPRESS_CONFIG
	help
	  This driver provides support for voltage regulators available
	  on the ARM Ltd's Versatile Express platform.

config REGULATOR_WM831X
	tristate "Wolfson Microelectronics WM831x PMIC regulators"
	depends on MFD_WM831X
	help
	  Support the voltage and current regulators of the WM831x series
	  of PMIC devices.

config REGULATOR_WM8350
	tristate "Wolfson Microelectronics WM8350 AudioPlus PMIC"
	depends on MFD_WM8350
	help
	  This driver provides support for the voltage and current regulators
	  of the WM8350 AudioPlus PMIC.

config REGULATOR_WM8400
	tristate "Wolfson Microelectronics WM8400 AudioPlus PMIC"
	depends on MFD_WM8400
	help
	  This driver provides support for the voltage regulators of the
	  WM8400 AudioPlus PMIC.

config REGULATOR_WM8994
	tristate "Wolfson Microelectronics WM8994 CODEC"
	depends on MFD_WM8994
	help
	  This driver provides support for the voltage regulators on the
	  WM8994 CODEC.

endif
<|MERGE_RESOLUTION|>--- conflicted
+++ resolved
@@ -123,8 +123,6 @@
 	  This driver provides support for the voltage regulators on the
 	  AS3711 PMIC
 
-<<<<<<< HEAD
-=======
 config REGULATOR_AS3722
 	tristate "AMS AS3722 PMIC Regulators"
 	depends on MFD_AS3722
@@ -133,7 +131,6 @@
 	  AS3722 PMIC. This will enable support for all the software
 	  controllable DCDC/LDO regulators.
 
->>>>>>> d8ec26d7
 config REGULATOR_DA903X
 	tristate "Dialog Semiconductor DA9030/DA9034 regulators"
 	depends on PMIC_DA903X
@@ -423,20 +420,12 @@
 config REGULATOR_TI_ABB
 	tristate "TI Adaptive Body Bias on-chip LDO"
 	depends on ARCH_OMAP
-<<<<<<< HEAD
 	help
 	  Select this option to support Texas Instruments' on-chip Adaptive Body
 	  Bias (ABB) LDO regulators. It is recommended that this option be
 	  enabled on required TI SoC. Certain Operating Performance Points
 	  on TI SoCs may be unstable without enabling this as it provides
 	  device specific optimized bias to allow/optimize functionality.
-=======
-	help
-	  Select this option to support Texas Instruments' on-chip Adaptive Body
-	  Bias (ABB) LDO regulators. It is recommended that this option be
-	  enabled on required TI SoC. Certain Operating Performance Points
-	  on TI SoCs may be unstable without enabling this as it provides
-	  device specific optimized bias to allow/optimize functionality.
 
 config REGULATOR_STW481X_VMMC
 	bool "ST Microelectronics STW481X VMMC regulator"
@@ -445,7 +434,6 @@
 	help
 	  This driver supports the internal VMMC regulator in the STw481x
 	  PMIC chips.
->>>>>>> d8ec26d7
 
 config REGULATOR_TPS51632
 	tristate "TI TPS51632 Power Regulator"
