--- conflicted
+++ resolved
@@ -3,12 +3,8 @@
 #
 
 # Common support
-<<<<<<< HEAD
-obj-y				:= common.o
-=======
 obj-y				:= common.o slcr.o
 CFLAGS_REMOVE_hotplug.o		=-march=armv6k
 CFLAGS_hotplug.o 		=-Wa,-march=armv7-a -mcpu=cortex-a9
 obj-$(CONFIG_HOTPLUG_CPU)	+= hotplug.o
-obj-$(CONFIG_SMP)		+= headsmp.o platsmp.o
->>>>>>> 5c5f0421
+obj-$(CONFIG_SMP)		+= headsmp.o platsmp.o