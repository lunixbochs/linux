--- conflicted
+++ resolved
@@ -391,13 +391,6 @@
 	int error;
 	int dblocks = 1;
 
-<<<<<<< HEAD
-	error = gfs2_rindex_update(sdp);
-	if (error)
-		fs_warn(sdp, "rindex update returns %d\n", error);
-
-=======
->>>>>>> c16fa4f2
 	error = gfs2_inplace_reserve(dip, RES_DINODE);
 	if (error)
 		goto out;
@@ -1046,10 +1039,7 @@
 	rgd = gfs2_blk2rgrpd(sdp, ip->i_no_addr);
 	if (!rgd)
 		goto out_inodes;
-<<<<<<< HEAD
-=======
-
->>>>>>> c16fa4f2
+
 	gfs2_holder_init(rgd->rd_gl, LM_ST_EXCLUSIVE, 0, ghs + 2);
 
 
