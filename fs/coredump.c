--- conflicted
+++ resolved
@@ -654,15 +654,9 @@
 		goto close_fail;
 	if (displaced)
 		put_files_struct(displaced);
-<<<<<<< HEAD
+	file_start_write(cprm.file);
 	core_dumped = !dump_interrupted() && binfmt->core_dump(&cprm);
-=======
-	file_start_write(cprm.file);
-	retval = binfmt->core_dump(&cprm);
-	if (retval)
-		current->signal->group_exit_code |= 0x80;
 	file_end_write(cprm.file);
->>>>>>> ac3e3c5b
 
 	if (ispipe && core_pipe_limit)
 		wait_for_dump_helpers(cprm.file);
